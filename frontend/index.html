--- conflicted
+++ resolved
@@ -474,11 +474,7 @@
                           <label className="block text-sm font-medium text-gray-700 mb-2">App Name</label>
                           <input 
                             type="text" 
-<<<<<<< HEAD
                             className="w-full px-4 py-3 border border-gray-300 rounded-lg focus:border-indigo-500 transition-all duration-200"
-=======
-                            className="w-full px-4 py-3 border border-gray-300 rounded-lg focus:ring-2 focus:ring-indigo-500 focus:border-indigo-500 transition-all duration-200"
->>>>>>> 6859a800
                             placeholder="My Awesome AI App" 
                             value={name} 
                             onChange={e => setName(e.target.value)} 
@@ -488,11 +484,7 @@
                         <div>
                           <label className="block text-sm font-medium text-gray-700 mb-2">Description</label>
                           <textarea 
-<<<<<<< HEAD
                             className="w-full px-4 py-3 border border-gray-300 rounded-lg focus:border-indigo-500 transition-all duration-200 resize-none"
-=======
-                            className="w-full px-4 py-3 border border-gray-300 rounded-lg focus:ring-2 focus:ring-indigo-500 focus:border-indigo-500 transition-all duration-200 resize-none" 
->>>>>>> 6859a800
                             placeholder="Brief description of your app..." 
                             rows="3"
                             value={description} 
@@ -504,11 +496,7 @@
                           <div>
                             <label className="block text-sm font-medium text-gray-700 mb-2">Runtime</label>
                             <select 
-<<<<<<< HEAD
                               className="w-full px-4 py-3 border border-gray-300 rounded-lg focus:border-indigo-500 transition-all duration-200"
-=======
-                              className="w-full px-4 py-3 border border-gray-300 rounded-lg focus:ring-2 focus:ring-indigo-500 focus:border-indigo-500 transition-all duration-200" 
->>>>>>> 6859a800
                               value={runType} 
                               onChange={e => setRunType(e.target.value)}
                             >
@@ -521,11 +509,7 @@
                             <label className="block text-sm font-medium text-gray-700 mb-2">VRAM (MB)</label>
                             <input 
                               type="number" 
-<<<<<<< HEAD
                               className="w-full px-4 py-3 border border-gray-300 rounded-lg focus:border-indigo-500 transition-all duration-200"
-=======
-                              className="w-full px-4 py-3 border border-gray-300 rounded-lg focus:ring-2 focus:ring-indigo-500 focus:border-indigo-500 transition-all duration-200" 
->>>>>>> 6859a800
                               placeholder="0" 
                               value={vramRequired} 
                               onChange={e => setVramRequired(e.target.value)} 
@@ -616,32 +600,21 @@
                               {tEditId === t.id ? (
                                 <div className="space-y-3">
                                   <div className="space-y-1">
-<<<<<<< HEAD
                                     <label className="text-sm text-gray-700">Editing Name</label>
                                     <input
                                       type="text"
                                       className="w-full px-3 py-2 border border-gray-300 rounded-md focus:border-indigo-500"
-=======
-                                    <label className="text-sm text-gray-700">Name</label>
-                                    <input
-                                      type="text"
-                                      className="w-full px-3 py-2 border border-gray-300 rounded-md focus:ring-2 focus:ring-indigo-500 focus:border-indigo-500"
->>>>>>> 6859a800
+
                                       placeholder="Template Name"
                                       value={tEditName}
                                       onChange={e => setTEditName(e.target.value)}
                                     />
                                   </div>
                                   <div className="space-y-1">
-<<<<<<< HEAD
                                     <label className="text-sm text-gray-700">Editing Description</label>
                                     <textarea
                                       className="w-full px-3 py-2 border border-gray-300 rounded-md focus:border-indigo-500 resize-none"
-=======
-                                    <label className="text-sm text-gray-700">Description</label>
-                                    <textarea
-                                      className="w-full px-3 py-2 border border-gray-300 rounded-md focus:ring-2 focus:ring-indigo-500 focus:border-indigo-500 resize-none"
->>>>>>> 6859a800
+
                                       placeholder="Description"
                                       rows="2"
                                       value={tEditDesc}
@@ -649,17 +622,10 @@
                                     />
                                   </div>
                                   <div className="space-y-1">
-<<<<<<< HEAD
                                     <label className="text-sm text-gray-700">Editing VRAM (MB)</label>
                                     <input
                                       type="number"
                                       className="w-full px-3 py-2 border border-gray-300 rounded-md focus:border-indigo-500"
-=======
-                                    <label className="text-sm text-gray-700">VRAM (MB)</label>
-                                    <input
-                                      type="number"
-                                      className="w-full px-3 py-2 border border-gray-300 rounded-md focus:ring-2 focus:ring-indigo-500 focus:border-indigo-500"
->>>>>>> 6859a800
                                       placeholder="VRAM (MB)"
                                       value={tEditVram}
                                       onChange={e => setTEditVram(e.target.value)}
@@ -821,32 +787,21 @@
                           {editId === app.id ? (
                             <div className="space-y-3 mt-4" onClick={e => e.stopPropagation()}>
                               <div className="space-y-1">
-<<<<<<< HEAD
                                 <label className="text-sm text-gray-700">Editing Name</label>
                                 <input
                                   type="text"
                                   className="w-full px-3 py-2 border border-gray-300 rounded-md focus:border-indigo-500"
-=======
-                                <label className="text-sm text-gray-700">Name</label>
-                                <input
-                                  type="text"
-                                  className="w-full px-3 py-2 border border-gray-300 rounded-md focus:ring-2 focus:ring-indigo-500 focus:border-indigo-500"
->>>>>>> 6859a800
+
                                   placeholder="App Name"
                                   value={editName}
                                   onChange={e => setEditName(e.target.value)}
                                 />
                               </div>
                               <div className="space-y-1">
-<<<<<<< HEAD
                                 <label className="text-sm text-gray-700">Editing Description</label>
                                 <textarea
                                   className="w-full px-3 py-2 border border-gray-300 rounded-md focus:border-indigo-500 resize-none"
-=======
-                                <label className="text-sm text-gray-700">Description</label>
-                                <textarea
-                                  className="w-full px-3 py-2 border border-gray-300 rounded-md focus:ring-2 focus:ring-indigo-500 focus:border-indigo-500 resize-none"
->>>>>>> 6859a800
+
                                   placeholder="Description"
                                   rows="2"
                                   value={editDesc}
