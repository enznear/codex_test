--- conflicted
+++ resolved
@@ -179,7 +179,6 @@
           .catch(() => {});
       };
 
-<<<<<<< HEAD
       const deleteTemplate = (id) => {
         fetch(`/templates/${id}`, { method: 'DELETE' })
           .then(() => {
@@ -190,8 +189,7 @@
           .catch(() => {});
       };
 
-=======
->>>>>>> b2317517
+
       const startEdit = (app) => {
         setEditId(app.id);
         setEditName(app.name || '');
