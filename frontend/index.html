<!DOCTYPE html>
<html lang="en">
<head>
  <meta charset="UTF-8">
  <meta name="viewport" content="width=device-width, initial-scale=1.0">
  <title>AI App Portal</title>
  <script src="https://cdn.tailwindcss.com"></script>
  <script src="https://unpkg.com/react@18/umd/react.development.js" crossorigin></script>
  <script src="https://unpkg.com/react-dom@18/umd/react-dom.development.js" crossorigin></script>
  <script src="https://unpkg.com/react-router-dom@5.3.4/umd/react-router-dom.min.js"></script>
  <script src="https://unpkg.com/@babel/standalone/babel.min.js"></script>
  <link href="https://fonts.googleapis.com/css2?family=Inter:wght@300;400;500;600;700&display=swap" rel="stylesheet">
  <link rel="icon" type="image/png" href="static/android-chrome-512x512.png" />
  <script>
    tailwind.config = {
      theme: {
        extend: {
          fontFamily: {
            sans: ['Inter', 'system-ui', 'sans-serif'],
          },
          colors: {
            primary: {
              50: '#fff7ed',
              100: '#ffedd5',
              500: '#f97316',
              600: '#ea580c',
              700: '#c2410c',
            },
            gray: {
              50: '#f9fafb',
              100: '#f3f4f6',
              200: '#e5e7eb',
              300: '#d1d5db',
              400: '#9ca3af',
              500: '#6b7280',
              600: '#4b5563',
              700: '#374151',
              800: '#1f2937',
              900: '#111827',
            }
          },
          animation: {
            'fade-in': 'fadeIn 0.3s ease-in-out',
            'slide-up': 'slideUp 0.3s ease-out',
            'pulse-slow': 'pulse 2s cubic-bezier(0.4, 0, 0.6, 1) infinite',
          },
          keyframes: {
            fadeIn: {
              '0%': { opacity: '0' },
              '100%': { opacity: '1' },
            },
            slideUp: {
              '0%': { transform: 'translateY(10px)', opacity: '0' },
              '100%': { transform: 'translateY(0)', opacity: '1' },
            }
          }
        }
      }
    }
  </script>
  <style>
    body {
      background: linear-gradient(135deg, #667eea 0%, #764ba2 100%);
      min-height: 100vh;
    }
    .glass-card {
      background: rgba(255, 255, 255, 0.1);
      backdrop-filter: blur(10px);
      border: 1px solid rgba(255, 255, 255, 0.2);
    }
    .status-indicator {
      position: relative;
      display: inline-block;
      width: 8px;
      height: 8px;
      border-radius: 50%;
    }
    .status-running { background-color: #10b981; }
    .status-stopped { background-color: #ef4444; }
    .status-stopping { background-color: #f59e0b; }
    .status-starting { background-color: #3b82f6; }
    .status-indicator.pulse::after {
      content: '';
      position: absolute;
      top: 0;
      left: 0;
      width: 100%;
      height: 100%;
      border-radius: 50%;
      background: inherit;
      animation: ping 1s cubic-bezier(0, 0, 0.2, 1) infinite;
    }
    @keyframes ping {
      75%, 100% {
        transform: scale(2);
        opacity: 0;
      }
    }
    .btn-primary {
      background: linear-gradient(135deg, #667eea 0%, #764ba2 100%);
      transition: all 0.3s cubic-bezier(0.4, 0, 0.2, 1);
    }
    .btn-primary:hover {
      transform: translateY(-1px);
      box-shadow: 0 10px 25px rgba(102, 126, 234, 0.3);
    }
    .card-hover {
      transition: all 0.3s cubic-bezier(0.4, 0, 0.2, 1);
    }
    .card-hover:hover {
      transform: translateY(-2px);
      box-shadow: 0 20px 40px rgba(0, 0, 0, 0.1);
    }
    .upload-area {
      border: 2px dashed #a5b4fc;
      transition: all 0.3s ease;
    }
    .upload-area:hover {
      border-color: #667eea;
      background-color: rgba(102, 126, 234, 0.05);
    }
    .progress-bar {
      background: linear-gradient(90deg, #667eea, #764ba2);
      transition: width 0.3s ease;
    }
   
    /* input:focus,
    textarea:focus,
    select:focus {
      outline: none !important;
      box-shadow: none !important;
    }
    
    input:focus,
    textarea:focus,
    select:focus {
      border-color: #6366f1;
      box-shadow: 0 0 0 3px rgba(99, 102, 241, 0.1);
    } */    
  </style>
</head>
<body class="font-sans">
  <div id="root"></div>

  <script type="text/babel">
    const { useState, useEffect } = React;
    const { BrowserRouter, Switch, Route, Link, useLocation } = ReactRouterDOM;
    
    const nginxBase = window.location.protocol + '//' + window.location.hostname + ':8080';

    const apiFetch = (url, options = {}) => {
      const token = localStorage.getItem('token');
      options.headers = options.headers || {};
      if (token) {
        options.headers['Authorization'] = 'Bearer ' + token;
      }
      return fetch(url, options);
    };

    // 커스텀 드롭다운 컴포넌트
    const CustomSelect = ({ options, value, onChange, placeholder = "Select..." }) => {
      const [isOpen, setIsOpen] = useState(false);
      const [selectedOption, setSelectedOption] = useState(
        options.find(opt => opt.value === value) || null
      );

      const handleSelect = (option) => {
        setSelectedOption(option);
        onChange(option.value);
        setIsOpen(false);
      };

      // 외부 클릭 시 드롭다운 닫기
      useEffect(() => {
        const handleClickOutside = (event) => {
          if (!event.target.closest('.custom-select')) {
            setIsOpen(false);
          }
        };
        document.addEventListener('click', handleClickOutside);
        return () => document.removeEventListener('click', handleClickOutside);
      }, []);

      return (
        <div className="custom-select relative">
          {/* 선택된 값 표시하는 버튼 */}
          <button
            type="button"
            onClick={() => setIsOpen(!isOpen)}
            className="w-full px-4 py-3 border border-gray-300 rounded-lg focus:border-indigo-600 focus:ring-2 focus:ring-indigo-500 focus:outline-none transition-all duration-200 bg-white text-left flex items-center justify-between hover:border-gray-400"
          >
            <span className={selectedOption ? "text-gray-900" : "text-gray-500"}>
              {selectedOption ? selectedOption.label : placeholder}
            </span>
            {/* 화살표 아이콘 */}
            <svg 
              className={`w-5 h-5 text-gray-400 transition-transform duration-200 ${isOpen ? 'rotate-180' : ''}`}
              fill="none" 
              stroke="currentColor" 
              viewBox="0 0 24 24"
            >
              <path strokeLinecap="round" strokeLinejoin="round" strokeWidth={2} d="M19 9l-7 7-7-7" />
            </svg>
          </button>

          {/* 드롭다운 옵션 목록 */}
          {isOpen && (
            <div className="absolute z-50 w-full mt-1 bg-white border border-gray-200 rounded-lg shadow-xl backdrop-blur-md">
              <div className="py-1 max-h-60 overflow-auto">
                {options.map((option, index) => (
                  <button
                    key={option.value}
                    type="button"
                    onClick={() => handleSelect(option)}
                    className={`w-full px-4 py-3 text-left hover:bg-indigo-50 hover:text-indigo-700 transition-all duration-150 flex items-center ${
                      selectedOption?.value === option.value 
                        ? 'bg-indigo-100 text-indigo-700 font-medium' 
                        : 'text-gray-900'
                    } ${index === 0 ? 'rounded-t-lg' : ''} ${index === options.length - 1 ? 'rounded-b-lg' : ''}`}
                  >
                    <span>{option.label}</span>
                    {selectedOption?.value === option.value && (
                      <svg className="w-4 h-4 ml-auto text-indigo-600" fill="currentColor" viewBox="0 0 20 20">
                        <path fillRule="evenodd" d="M16.707 5.293a1 1 0 010 1.414l-8 8a1 1 0 01-1.414 0l-4-4a1 1 0 011.414-1.414L8 12.586l7.293-7.293a1 1 0 011.414 0z" clipRule="evenodd" />
                      </svg>
                    )}
                  </button>
                ))}
              </div>
            </div>
          )}
        </div>
      );
    };
    
    // Status Badge Component
    const StatusBadge = ({ status }) => {
      const getStatusInfo = (status) => {
        switch (status) {
          case 'running':
            return { class: 'status-running pulse', text: 'Running', bg: 'bg-green-100', text_color: 'text-green-800' };
          case 'stopped':
            return { class: 'status-stopped', text: 'Stopped', bg: 'bg-red-100', text_color: 'text-red-800' };
          case 'stopping':
            return { class: 'status-stopping pulse', text: 'Stopping', bg: 'bg-yellow-100', text_color: 'text-yellow-800' };
          case 'starting':
            return { class: 'status-starting pulse', text: 'Starting', bg: 'bg-blue-100', text_color: 'text-blue-800' };
          case 'building':
            return { class: 'status-starting pulse', text: 'Building', bg: 'bg-blue-100', text_color: 'text-blue-800' };
          default:
            return { class: 'status-stopped', text: 'Unknown', bg: 'bg-gray-100', text_color: 'text-gray-800' };
        }
      };

      const statusInfo = getStatusInfo(status);
      
      return (
        <span className={`inline-flex items-center px-2.5 py-0.5 rounded-full text-xs font-medium ${statusInfo.bg} ${statusInfo.text_color}`}>
          <span className={`status-indicator ${statusInfo.class} mr-1.5`}></span>
          {statusInfo.text}
        </span>
      );
    };

    // Progress Bar Component
    const ProgressBar = ({ progress }) => (
      <div className="w-full bg-gray-200 rounded-full h-2 overflow-hidden">
        <div 
          className="progress-bar h-2 rounded-full" 
          style={{ width: `${progress}%` }}
        ></div>
      </div>
    );

    // Main App Component
    function AppRoutes() {
      const location = useLocation();
      const [token, setToken] = useState(localStorage.getItem('token') || '');
      const [username, setUsername] = useState('');
      const [password, setPassword] = useState('');
      const [name, setName] = useState('');
      const [description, setDescription] = useState('');
      const [runType, setRunType] = useState('gradio');
      const [vramRequired, setVramRequired] = useState('0');
      const [files, setFiles] = useState([]);
      const [apps, setApps] = useState([]);
      const [logs, setLogs] = useState({});
      const [showLogs, setShowLogs] = useState({});
      const [uploadMsg, setUploadMsg] = useState('');
      const [uploadProgress, setUploadProgress] = useState(0);
      const [templates, setTemplates] = useState([]);
      const [editId, setEditId] = useState(null);
      const [editName, setEditName] = useState('');
      const [editDesc, setEditDesc] = useState('');
      const [tEditId, setTEditId] = useState(null);
      const [tEditName, setTEditName] = useState('');
      const [tEditDesc, setTEditDesc] = useState('');
      const [tEditVram, setTEditVram] = useState('0');
      const [openMenus, setOpenMenus] = useState({});
      const [mode, setMode] = useState('login');
      // Close any open kebab menus when clicking outside
      useEffect(() => {
        const handleClickOutside = () => setOpenMenus({});
        document.addEventListener('click', handleClickOutside);
        return () => document.removeEventListener('click', handleClickOutside);
      }, []);

      if (!token) {
        const handleLogin = (e) => {
          e.preventDefault();
          apiFetch('/login', {
            method: 'POST',
            headers: { 'Content-Type': 'application/x-www-form-urlencoded' },
            body: new URLSearchParams({ username, password })
          })
            .then(res => res.json())
            .then(data => {
              if (data.access_token) {
                localStorage.setItem('token', data.access_token);
                setToken(data.access_token);
              } else {
                alert('Login failed');
              }
            })
            .catch(() => alert('Login failed'));
        };

<<<<<<< HEAD
        const handleRegister = (e) => {
          e.preventDefault();
          apiFetch('/register', {
            method: 'POST',
            body: new URLSearchParams({ username, password })
          })
            .then(res => {
              if (res.ok) {
                alert('User created');
                setMode('login');
              } else {
                alert('Registration failed');
              }
            })
            .catch(() => alert('Registration failed'));
        };

        if (mode === 'register') {
          return (
            <div className="min-h-screen flex items-center justify-center bg-gray-100">
              <form onSubmit={handleRegister} className="bg-white p-6 rounded-lg shadow space-y-4">
                <h2 className="text-xl font-semibold text-gray-900">Register</h2>
                <input type="text" className="w-full border rounded p-2" placeholder="Username" value={username} onChange={e => setUsername(e.target.value)} />
                <input type="password" className="w-full border rounded p-2" placeholder="Password" value={password} onChange={e => setPassword(e.target.value)} />
                <button type="submit" className="btn-primary text-white w-full py-2 rounded">Register</button>
                <p className="text-sm text-center"><a href="#" onClick={() => setMode('login')} className="text-blue-600">Back to login</a></p>
              </form>
            </div>
          );
        }

=======
>>>>>>> 2d8f788d
        return (
          <div className="min-h-screen flex items-center justify-center bg-gray-100">
            <form onSubmit={handleLogin} className="bg-white p-6 rounded-lg shadow space-y-4">
              <h2 className="text-xl font-semibold text-gray-900">Login</h2>
              <input type="text" className="w-full border rounded p-2" placeholder="Username" value={username} onChange={e => setUsername(e.target.value)} />
              <input type="password" className="w-full border rounded p-2" placeholder="Password" value={password} onChange={e => setPassword(e.target.value)} />
              <button type="submit" className="btn-primary text-white w-full py-2 rounded">Login</button>
<<<<<<< HEAD
              <p className="text-sm text-center"><a href="#" onClick={() => setMode('register')} className="text-blue-600">Register</a></p>
=======
>>>>>>> 2d8f788d
            </form>
          </div>
        );
      }


      useEffect(() => {
        apiFetch('/status')
          .then(res => res.json())
          .then(data => setApps(data))
          .catch(() => {});
        apiFetch('/templates')
          .then(res => res.json())
          .then(data => setTemplates(data))
          .catch(() => {});
      }, []);

      const refreshStatus = () => {
        apiFetch('/status')
          .then(res => res.json())
          .then(data => setApps(data));
      };

      const pollStatus = (appId) => {
        const interval = setInterval(() => {
          apiFetch('/status')
            .then(res => res.json())
            .then(data => {
              setApps(data);
              const app = data.find(a => a.id === appId);
              if (!app || app.status !== 'stopping') {
                clearInterval(interval);
              }
            })
            .catch(() => {});
        }, 2000);
      };

      useEffect(() => {
        const interval = setInterval(refreshStatus, 2000);
        return () => clearInterval(interval);
      }, []);

      const handleUpload = (e) => {
        e.preventDefault();
        if (files.length === 0) return;
        if (files.length > 1) {
          alert('Multiple files selected. Only the first file will be uploaded. Bundle files into a zip to upload them all.');
        }
        const formData = new FormData();
        formData.append('name', name);
        formData.append('description', description);
        formData.append('file', files[0]);
        formData.append('vram_required', vramRequired);
        const xhr = new XMLHttpRequest();
        xhr.open('POST', '/upload');
        const t = localStorage.getItem('token');
        if (t) {
          xhr.setRequestHeader('Authorization', 'Bearer ' + t);
        }
        setUploadMsg('Upload started');
        xhr.upload.onprogress = (event) => {
          if (event.lengthComputable) {
            setUploadProgress(Math.round((event.loaded / event.total) * 100));
          }
        };
        xhr.onload = () => {
          let data = {};
          try { data = JSON.parse(xhr.responseText); } catch (e) {}
          setUploadProgress(0);
          if (xhr.status >= 200 && xhr.status < 300) {
            setUploadMsg('Upload finished: ' + (data.app_id || ''));
            setName('');
            setDescription('');
            setRunType('gradio');
            setVramRequired('0');
            setFiles([]);
            refreshStatus();
          } else {
            setUploadMsg('Error: ' + (data.detail || 'upload failed'));
          }
        };
        xhr.onerror = () => {
          setUploadMsg('Error uploading app.');
          setUploadProgress(0);
        };
        xhr.send(formData);
      };

      const toggleLogs = (appId) => {
        if (showLogs[appId]) {
          setShowLogs(prev => ({ ...prev, [appId]: false }));
          return;
        }
        apiFetch(`/logs/${appId}`)
          .then(res => res.text())
          .then(text => {
            setLogs(prev => ({ ...prev, [appId]: text }));
            setShowLogs(prev => ({ ...prev, [appId]: true }));
          })
          .catch(() => {
            setLogs(prev => ({ ...prev, [appId]: 'Failed to load logs.' }));
            setShowLogs(prev => ({ ...prev, [appId]: true }));
        });
      };

      const toggleMenu = (appId) => {
        setOpenMenus(prev => ({ ...prev, [appId]: !prev[appId] }));
      };

      const closeMenu = (appId) => {
        setOpenMenus(prev => ({ ...prev, [appId]: false }));
      };

      const stopApp = (id) => {
        apiFetch(`/stop/${id}`, { method: 'POST' })
          .then(() => {
            refreshStatus();
            pollStatus(id);
          })
          .catch(() => {});
      };

      const restartApp = (id) => {
        apiFetch(`/restart/${id}`, { method: 'POST' })
          .then(() => refreshStatus())
          .catch(() => {});
      };

      const deleteApp = (id) => {
        if (!confirm('Delete this app?')) return;
        apiFetch(`/apps/${id}`, { method: 'DELETE' })
          .then(() => {
            refreshStatus();
            setLogs(prev => { const n = { ...prev }; delete n[id]; return n; });
          })
          .catch(() => {});
      };

      const deployTemplate = (id) => {
        apiFetch(`/deploy_template/${id}`, { method: 'POST' })
          .then(() => refreshStatus())
          .catch(() => {});
      };

      const saveTemplate = (id) => {
        apiFetch(`/save_template/${id}`, { method: 'POST' })
          .then(() => {
            apiFetch('/templates')
              .then(res => res.json())
              .then(data => setTemplates(data));
          })
          .catch(() => {});
      };

      const deleteTemplate = (id) => {
        if (!confirm('Delete this template?')) return;
        apiFetch(`/templates/${id}`, { method: 'DELETE' })
          .then(() => {
            apiFetch('/templates')
              .then(res => res.json())
              .then(data => setTemplates(data));
          })
          .catch(() => {});
      };

      const startTemplateEdit = (t) => {
        setTEditId(t.id);
        setTEditName(t.name || '');
        setTEditDesc(t.description || '');
        setTEditVram(String(t.vram_required || 0));
      };

      const cancelTemplateEdit = () => {
        setTEditId(null);
        setTEditName('');
        setTEditDesc('');
        setTEditVram('0');
      };

      const saveTemplateEdit = () => {
        apiFetch('/edit_template', {
          method: 'POST',
          headers: { 'Content-Type': 'application/json' },
          body: JSON.stringify({
            template_id: tEditId,
            name: tEditName,
            description: tEditDesc,
            vram_required: parseInt(tEditVram, 10) || 0
          })
        }).then(() => {
          apiFetch('/templates')
            .then(res => res.json())
            .then(data => setTemplates(data));
          cancelTemplateEdit();
        }).catch(() => {});
      };

      const startEdit = (app) => {
        setEditId(app.id);
        setEditName(app.name || '');
        setEditDesc(app.description || '');
      };

      const cancelEdit = () => {
        setEditId(null);
        setEditName('');
        setEditDesc('');
      };

      const saveEdit = () => {
        apiFetch('/edit_app', {
          method: 'POST',
          headers: { 'Content-Type': 'application/json' },
          body: JSON.stringify({ app_id: editId, name: editName, description: editDesc })
        }).then(() => {
          refreshStatus();
          cancelEdit();
        }).catch(() => {});
      };

      return (
        <div className="min-h-screen bg-gradient-to-br from-indigo-50 via-white to-purple-50">
          {/* Header */}
          <header className="bg-white/80 backdrop-blur-md border-b border-gray-200/50 sticky top-0 z-50">
            <div className="max-w-7xl mx-auto px-4 sm:px-6 lg:px-8">
              <div className="flex justify-between items-center py-6">
                <div className="flex items-center space-x-3">
                  <div className="w-8 h-8 bg-gradient-to-r from-indigo-500 to-purple-600 rounded-lg flex items-center justify-center">
                    <span className="text-white font-bold text-sm">AI</span>
                  </div>
                  <h1 className="text-2xl font-bold bg-gradient-to-r from-gray-900 to-gray-600 bg-clip-text text-transparent">
                    AI App Portal
                  </h1>
                </div>
                
                <nav className="flex space-x-1 bg-gray-100 rounded-lg p-1">
                  <Link
                    to="/"
                    className={`px-4 py-2 rounded-md text-sm font-medium transition-all duration-200 ${
                      location.pathname === '/'
                        ? 'bg-white text-gray-900 shadow-sm'
                        : 'text-gray-600 hover:text-gray-900'
                    }`}
                  >
                    Create App
                  </Link>
                  <Link
                    to="/apps"
                    className={`px-4 py-2 rounded-md text-sm font-medium transition-all duration-200 ${
                      location.pathname === '/apps'
                        ? 'bg-white text-gray-900 shadow-sm'
                        : 'text-gray-600 hover:text-gray-900'
                    }`}
                  >
                    My Apps ({apps.length})
                  </Link>
                  <button
                    onClick={() => { localStorage.removeItem('token'); setToken(''); }}
                    className="px-4 py-2 rounded-md text-sm font-medium text-gray-600 hover:text-gray-900"
                  >
                    Logout
                  </button>
                </nav>
              </div>
            </div>
          </header>

          <main className="max-w-7xl mx-auto px-4 sm:px-6 lg:px-8 py-8">
            <Switch>
              <Route exact path="/">
                <div className="grid grid-cols-1 lg:grid-cols-2 gap-8">
                  {/* Upload Form */}
                  <div className="space-y-6">
                    <div className="bg-white rounded-2xl shadow-xl border border-gray-200/50 p-8 card-hover">
                      <div className="flex items-center space-x-3 mb-6">
                        <div className="w-10 h-10 bg-gradient-to-r from-indigo-500 to-purple-600 rounded-lg flex items-center justify-center">
                          <span className="text-white text-lg">+</span>
                        </div>
                        <h2 className="text-xl font-semibold text-gray-900">Deploy New App</h2>
                      </div>
                      
                      <form onSubmit={handleUpload} className="space-y-6">
                        <div>
                          <label className="block text-sm font-medium text-gray-700 mb-2">App Name</label>
                          <input 
                            type="text" 
                            className="w-full px-4 py-3 border border-gray-300 rounded-lg focus:border-indigo-600 focus:ring-2 focus:ring-indigo-500 focus:outline-none transition-all duration-200"
                            placeholder="My Awesome AI App" 
                            value={name} 
                            onChange={e => setName(e.target.value)} 
                          />
                        </div>
                        
                        <div>
                          <label className="block text-sm font-medium text-gray-700 mb-2">Description</label>
                          <textarea 
                            className="w-full px-4 py-3 border border-gray-300 rounded-lg focus:border-indigo-600 focus:ring-2 focus:ring-indigo-500 focus:outline-none transition-all duration-200"
                            placeholder="Brief description of your app..." 
                            rows="3"
                            value={description} 
                            onChange={e => setDescription(e.target.value)} 
                          />
                        </div>
                        
                        <div className="grid grid-cols-2 gap-4">
                          <div>
                            <label className="block text-sm font-medium text-gray-700 mb-2">Runtime</label>
                            <CustomSelect
                              options={[
                                { value: 'gradio', label: 'Gradio' },
                                { value: 'docker', label: 'Docker' }
                              ]}
                              value={runType}
                              onChange={(value) => setRunType(value)}
                              placeholder="Select runtime..."
                            />                            
                          </div>
                          
                          <div>
                            <label className="block text-sm font-medium text-gray-700 mb-2">VRAM (MB)</label>
                            <input 
                              type="number" 
                              className="w-full px-4 py-3 border border-gray-300 rounded-lg focus:border-indigo-600 focus:ring-2 focus:ring-indigo-500 focus:outline-none transition-all duration-200"
                              placeholder="0" 
                              value={vramRequired} 
                              onChange={e => setVramRequired(e.target.value)} 
                            />
                          </div>
                        </div>
                        
                        <div>
                          <label className="block text-sm font-medium text-gray-700 mb-2">Upload Files</label>
                          <div className="upload-area border-2 border-dashed border-indigo-300 rounded-lg p-6 text-center">
                            <input 
                              type="file" 
                              className="hidden" 
                              id="file-upload"
                              onChange={e => setFiles(e.target.files)} 
                              multiple 
                            />
                            <label htmlFor="file-upload" className="cursor-pointer">
                              <div className="text-gray-400 mb-2">
                                <svg className="mx-auto h-12 w-12" stroke="currentColor" fill="none" viewBox="0 0 48 48">
                                  <path d="M28 8H12a4 4 0 00-4 4v20m32-12v8m0 0v8a4 4 0 01-4 4H12a4 4 0 01-4-4v-4m32-4l-3.172-3.172a4 4 0 00-5.656 0L28 28M8 32l9.172-9.172a4 4 0 015.656 0L28 28m0 0l4 4m4-24h8m-4-4v8m-12 4h.02" strokeWidth="2" strokeLinecap="round" strokeLinejoin="round" />
                                </svg>
                              </div>
                              <p className="text-sm text-gray-600">
                                Click to upload or drag and drop
                              </p>
                              <p className="text-xs text-gray-400 mt-1">
                                ZIP, PY, or any project files
                              </p>
                            </label>
                            {files.length > 0 && (
                              <p className="mt-2 text-sm text-indigo-600 font-medium">
                                {files.length} file(s) selected
                              </p>
                            )}
                          </div>
                        </div>
                        
                        <button 
                          type="submit" 
                          className="w-full btn-primary text-white py-3 px-6 rounded-lg font-medium shadow-lg"
                        >
                          Deploy App
                        </button>
                      </form>
                      
                      {uploadProgress > 0 && uploadProgress < 100 && (
                        <div className="mt-4">
                          <div className="flex justify-between text-sm text-gray-600 mb-2">
                            <span>Uploading...</span>
                            <span>{uploadProgress}%</span>
                          </div>
                          <ProgressBar progress={uploadProgress} />
                        </div>
                      )}
                      
                      {uploadMsg && (
                        <div className={`mt-4 p-3 rounded-lg text-sm ${
                          uploadMsg.includes('Error') 
                            ? 'bg-red-50 text-red-700 border border-red-200' 
                            : 'bg-green-50 text-green-700 border border-green-200'
                        }`}>
                          {uploadMsg}
                        </div>
                      )}
                    </div>
                  </div>
                  
                  {/* Templates */}
                  <div className="space-y-6">
                    <div className="bg-white rounded-2xl shadow-xl border border-gray-200/50 p-8 card-hover">
                      <div className="flex items-center space-x-3 mb-6">
                        <div className="w-10 h-10 bg-gradient-to-r from-emerald-500 to-teal-600 rounded-lg flex items-center justify-center">
                          <span className="text-white text-lg">⚡</span>
                        </div>
                        <h2 className="text-xl font-semibold text-gray-900">Quick Deploy Templates</h2>
                      </div>
                      
                      <div className="space-y-4 max-h-96 overflow-y-auto">
                        {templates.length === 0 ? (
                          <div className="text-center py-8 text-gray-500">
                            <p>No templates available yet.</p>
                            <p className="text-sm mt-1">Deploy an app first, then save it as a template!</p>
                          </div>
                        ) : (
                          templates.map(t => (
                            <div key={t.id} className="border border-gray-200 rounded-lg p-4 hover:border-indigo-300 transition-all duration-200">
                              {tEditId === t.id ? (
                                <div className="space-y-3">
                                  <div className="space-y-1">
                                    <label className="text-sm text-gray-700">Name</label>
                                    <input
                                      type="text"
                                      className="w-full px-3 py-2 border border-gray-300 rounded-lg focus:border-indigo-600 focus:ring-2 focus:ring-indigo-500 focus:outline-none transition-all duration-200"
                                      placeholder="Template Name"
                                      value={tEditName}
                                      onChange={e => setTEditName(e.target.value)}
                                    />
                                  </div>
                                  <div className="space-y-1">
                                    <label className="text-sm text-gray-700">Description</label>
                                    <textarea
                                      className="w-full px-3 py-2 border border-gray-300 rounded-lg focus:border-indigo-600 focus:ring-2 focus:ring-indigo-500 focus:outline-none transition-all duration-200"
                                      placeholder="Description"
                                      rows="2"
                                      value={tEditDesc}
                                      onChange={e => setTEditDesc(e.target.value)}
                                    />
                                  </div>
                                  <div className="space-y-1">
                                    <label className="text-sm text-gray-700">VRAM (MB)</label>
                                    <input
                                      type="number"
                                      className="w-full px-3 py-2 border border-gray-300 rounded-lg focus:border-indigo-600 focus:ring-2 focus:ring-indigo-500 focus:outline-none transition-all duration-200"
                                      placeholder="VRAM (MB)"
                                      value={tEditVram}
                                      onChange={e => setTEditVram(e.target.value)}
                                    />
                                  </div>
                                  <div className="flex space-x-2">
                                    <button 
                                      onClick={saveTemplateEdit} 
                                      className="btn-primary text-white px-3 py-1.5 rounded-md text-sm font-medium"
                                    >
                                      Save
                                    </button>
                                    <button 
                                      onClick={cancelTemplateEdit} 
                                      className="bg-gray-100 text-gray-700 px-3 py-1.5 rounded-md text-sm font-medium hover:bg-gray-200 transition-colors"
                                    >
                                      Cancel
                                    </button>
                                  </div>
                                </div>
                              ) : (
                                <>
                                  <div className="flex justify-between items-start mb-3">
                                    <div>
                                      <h3 className="font-medium text-gray-900">{t.name}</h3>
                                      <p className="text-sm text-gray-600 mt-1">{t.description}</p>
                                      <div className="flex items-center space-x-4 mt-2 text-xs text-gray-500">
                                        <span>Type: {t.type}</span>
                                        <span>VRAM: {t.vram_required} MB</span>
                                      </div>
                                    </div>
                                  </div>
                                  <div className="flex space-x-2">
                                    <button 
                                      onClick={() => deployTemplate(t.id)} 
                                      className="btn-primary text-white px-3 py-1.5 rounded-md text-sm font-medium flex-1"
                                    >
                                      Deploy
                                    </button>
                                    <button 
                                      onClick={() => startTemplateEdit(t)} 
                                      className="bg-gray-100 text-gray-700 px-3 py-1.5 rounded-md text-sm font-medium hover:bg-gray-200 transition-colors"
                                    >
                                      Edit
                                    </button>
                                    <button 
                                      onClick={() => deleteTemplate(t.id)} 
                                      className="bg-red-50 text-red-700 px-3 py-1.5 rounded-md text-sm font-medium hover:bg-red-100 transition-colors"
                                    >
                                      Delete
                                    </button>
                                  </div>
                                </>
                              )}
                            </div>
                          ))
                        )}
                      </div>
                    </div>
                  </div>
                </div>
              </Route>
              
              <Route path="/apps">
                <div className="space-y-6">
                  <div className="text-center mb-8">
                    <h2 className="text-3xl font-bold text-gray-900 mb-2">Your AI Applications</h2>
                    <p className="text-gray-600">Manage and monitor your deployed applications</p>
                  </div>
                  
                  {apps.length === 0 ? (
                    <div className="bg-white rounded-2xl shadow-xl border border-gray-200/50 p-12 text-center">
                      <div className="w-16 h-16 bg-gray-100 rounded-full flex items-center justify-center mx-auto mb-4">
                        <span className="text-2xl text-gray-400">📱</span>
                      </div>
                      <h3 className="text-xl font-semibold text-gray-900 mb-2">No apps deployed yet</h3>
                      <p className="text-gray-600 mb-6">Get started by creating your first AI application</p>
                      <Link 
                        to="/" 
                        className="btn-primary text-white px-6 py-3 rounded-lg font-medium inline-block"
                      >
                        Create Your First App
                      </Link>
                    </div>
                  ) : (
                    <div className="grid grid-cols-1 md:grid-cols-2 xl:grid-cols-3 gap-6">
                      {apps.map(app => (
                        <div
                          key={app.id}
                          className="bg-white rounded-2xl shadow-xl border border-gray-200/50 p-6 card-hover cursor-pointer relative overflow-hidden"
                          onClick={() => app.url && window.open(`${nginxBase}${app.url}`, '_blank')}
                        >
                          {/* Status indicator overlay with actions */}
                          <div className="absolute top-4 right-4 flex items-center space-x-2 z-10" onClick={e => e.stopPropagation()}>
                            <StatusBadge status={app.status} />
                            <div className="relative">
                              <button
                                onClick={e => { e.stopPropagation(); toggleMenu(app.id); }}
                                className="w-8 h-8 flex items-center justify-center rounded hover:bg-gray-100"
                              >
                                ⋯

                              </button>
                              {openMenus[app.id] && (
                                <div className="absolute right-0 mt-2 w-32 bg-white border rounded shadow-lg">
                                  <button onClick={() => { toggleLogs(app.id); closeMenu(app.id); }} className="block w-full text-left px-3 py-2 text-sm hover:bg-gray-100">
                                    {showLogs[app.id] ? 'Hide Logs' : 'Logs'}
                                  </button>
                                  <button onClick={() => { startEdit(app); closeMenu(app.id); }} className="block w-full text-left px-3 py-2 text-sm hover:bg-gray-100">
                                    Edit
                                  </button>
                                  {app.status === 'running' ? (
                                    <button onClick={() => { stopApp(app.id); closeMenu(app.id); }} className="block w-full text-left px-3 py-2 text-sm hover:bg-gray-100">
                                      Stop
                                    </button>
                                  ) : (
                                    <button onClick={() => { restartApp(app.id); closeMenu(app.id); }} className="block w-full text-left px-3 py-2 text-sm hover:bg-gray-100">
                                      Start
                                    </button>
                                  )}
                                  <button onClick={() => { saveTemplate(app.id); closeMenu(app.id); }} className="block w-full text-left px-3 py-2 text-sm hover:bg-gray-100">
                                    Template
                                  </button>
                                  <button onClick={() => { deleteApp(app.id); closeMenu(app.id); }} className="block w-full text-left px-3 py-2 text-sm hover:bg-gray-100 text-red-600">
                                    Delete App
                                  </button>
                                </div>
                              )}
                            </div>
                          </div>
                          
                          <div className="mb-4">
                            <div className="w-12 h-12 bg-gradient-to-r from-indigo-500 to-purple-600 rounded-xl flex items-center justify-center mb-3">
                              <span className="text-white font-bold">
                                {(app.name || app.id).charAt(0).toUpperCase()}
                              </span>
                            </div>
                            
                            <h3 className="text-xl font-semibold text-gray-900 mb-1 pr-20">
                              {app.name || app.id}
                            </h3>
                            <p className="text-xs text-gray-500 font-mono">ID: {app.id}</p>
                            
                            {app.description && (
                              <p className="text-sm text-gray-600 mt-2 line-clamp-2">
                                {app.description}
                              </p>
                            )}
                            
                            {app.gpu !== null && app.gpu !== undefined && (
                              <div className="mt-3 flex items-center space-x-2">
                                <span className="inline-flex items-center px-2 py-1 rounded-full text-xs font-medium bg-purple-100 text-purple-800">
                                  🎮 GPU {app.gpu}
                                </span>
                              </div>
                            )}
                          </div>
                          
                          {editId === app.id ? (
                            <div className="space-y-3 mt-4" onClick={e => e.stopPropagation()}>
                              <div className="space-y-1">
                                <label className="text-sm text-gray-700">Name</label>
                                <input
                                  type="text"
                                  className="w-full px-4 py-3 border border-gray-300 rounded-lg focus:border-indigo-600 focus:ring-2 focus:ring-indigo-500 focus:outline-none transition-all duration-200"
                                  placeholder="App Name"
                                  value={editName}
                                  onChange={e => setEditName(e.target.value)}
                                />
                              </div>
                              <div className="space-y-1">
                                <label className="text-sm text-gray-700">Description</label>
                                <textarea
                                  className="w-full px-3 py-2 border border-gray-300 rounded-lg focus:border-indigo-600 focus:ring-2 focus:ring-indigo-500 focus:outline-none transition-all duration-200"
                                  placeholder="Description"
                                  rows="2"
                                  value={editDesc}
                                  onChange={e => setEditDesc(e.target.value)}
                                />
                              </div>
                              <div className="flex space-x-2">
                                <button
                                  onClick={saveEdit}
                                  className="btn-primary text-white px-3 py-1.5 rounded-md text-sm font-medium flex-1"
                                >
                                  Save
                                </button>
                                <button
                                  onClick={cancelEdit}
                                  className="bg-gray-100 text-gray-700 px-3 py-1.5 rounded-md text-sm font-medium"
                                >
                                  Cancel
                                </button>
                              </div>
                            </div>
                          ) : (
                            <></>
                          )}
                          
                          {/* Logs panel */}
                          {showLogs[app.id] && (
                            <div className="mt-4 border-t border-gray-200 pt-4" onClick={e => e.stopPropagation()}>
                              <div className="bg-gray-900 rounded-lg p-4 max-h-48 overflow-auto">
                                <pre className="text-green-400 text-xs font-mono whitespace-pre-wrap">
                                  {logs[app.id] || 'Loading logs...'}
                                </pre>
                              </div>
                            </div>
                          )}
                          
                          {/* Click indicator */}
                          {app.url && app.status === 'running' && (
                            <div className="absolute bottom-1 left-6 text-xs text-gray-400">
                              Click to open app →
                            </div>
                          )}
                        </div>
                      ))}
                    </div>
                  )}
                </div>
              </Route>
            </Switch>
          </main>
          
          {/* Footer */}
          <footer className="bg-white/50 backdrop-blur-md border-t border-gray-200/50 mt-16">
            <div className="max-w-7xl mx-auto px-4 sm:px-6 lg:px-8 py-8">
              <div className="text-center text-gray-600">
                <p className="text-sm">
                  AI App Portal - Deploy and manage your AI applications with ease
                </p>
                <p className="text-xs mt-2 text-gray-400">
                  Built with modern web technologies for optimal performance
                </p>
              </div>
            </div>
          </footer>
        </div>
      );
    }

    function App() {
      return (
        <BrowserRouter>
          <AppRoutes />
        </BrowserRouter>
      );
    }

    ReactDOM.createRoot(document.getElementById('root')).render(<App />);
  </script>
</body>
</html><|MERGE_RESOLUTION|>--- conflicted
+++ resolved
@@ -325,7 +325,6 @@
             .catch(() => alert('Login failed'));
         };
 
-<<<<<<< HEAD
         const handleRegister = (e) => {
           e.preventDefault();
           apiFetch('/register', {
@@ -357,8 +356,7 @@
           );
         }
 
-=======
->>>>>>> 2d8f788d
+
         return (
           <div className="min-h-screen flex items-center justify-center bg-gray-100">
             <form onSubmit={handleLogin} className="bg-white p-6 rounded-lg shadow space-y-4">
@@ -366,10 +364,7 @@
               <input type="text" className="w-full border rounded p-2" placeholder="Username" value={username} onChange={e => setUsername(e.target.value)} />
               <input type="password" className="w-full border rounded p-2" placeholder="Password" value={password} onChange={e => setPassword(e.target.value)} />
               <button type="submit" className="btn-primary text-white w-full py-2 rounded">Login</button>
-<<<<<<< HEAD
               <p className="text-sm text-center"><a href="#" onClick={() => setMode('register')} className="text-blue-600">Register</a></p>
-=======
->>>>>>> 2d8f788d
             </form>
           </div>
         );
