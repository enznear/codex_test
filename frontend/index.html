<!DOCTYPE html>
<html lang="en">
<head>
  <meta charset="UTF-8">
  <meta name="viewport" content="width=device-width, initial-scale=1.0">
  <title>AI App Portal</title>
  <script src="https://cdn.tailwindcss.com"></script>
  <script src="https://unpkg.com/react@18/umd/react.development.js" crossorigin></script>
  <script src="https://unpkg.com/react-dom@18/umd/react-dom.development.js" crossorigin></script>
  <script src="https://unpkg.com/react-router-dom@5.3.4/umd/react-router-dom.min.js"></script>
  <script src="https://unpkg.com/@babel/standalone/babel.min.js"></script>
  <link href="https://fonts.googleapis.com/css2?family=Inter:wght@300;400;500;600;700&display=swap" rel="stylesheet">
  <link rel="icon" type="image/png" href="static/android-chrome-512x512.png" />
  <script>
    tailwind.config = {
      theme: {
        extend: {
          fontFamily: {
            sans: ['Inter', 'system-ui', 'sans-serif'],
          },
          colors: {
            primary: {
              50: '#fff7ed',
              100: '#ffedd5',
              500: '#f97316',
              600: '#ea580c',
              700: '#c2410c',
            },
            gray: {
              50: '#f9fafb',
              100: '#f3f4f6',
              200: '#e5e7eb',
              300: '#d1d5db',
              400: '#9ca3af',
              500: '#6b7280',
              600: '#4b5563',
              700: '#374151',
              800: '#1f2937',
              900: '#111827',
            }
          },
          animation: {
            'fade-in': 'fadeIn 0.3s ease-in-out',
            'slide-up': 'slideUp 0.3s ease-out',
            'pulse-slow': 'pulse 2s cubic-bezier(0.4, 0, 0.6, 1) infinite',
          },
          keyframes: {
            fadeIn: {
              '0%': { opacity: '0' },
              '100%': { opacity: '1' },
            },
            slideUp: {
              '0%': { transform: 'translateY(10px)', opacity: '0' },
              '100%': { transform: 'translateY(0)', opacity: '1' },
            }
          }
        }
      }
    }
  </script>
  <style>
    body {
      background: linear-gradient(135deg, #667eea 0%, #764ba2 100%);
      min-height: 100vh;
    }
    .glass-card {
      background: rgba(255, 255, 255, 0.1);
      backdrop-filter: blur(10px);
      border: 1px solid rgba(255, 255, 255, 0.2);
    }
    .status-indicator {
      position: relative;
      display: inline-block;
      width: 8px;
      height: 8px;
      border-radius: 50%;
    }
    .status-running { background-color: #10b981; }
    .status-stopped { background-color: #ef4444; }
    .status-stopping { background-color: #f59e0b; }
    .status-starting { background-color: #3b82f6; }
    .status-indicator.pulse::after {
      content: '';
      position: absolute;
      top: 0;
      left: 0;
      width: 100%;
      height: 100%;
      border-radius: 50%;
      background: inherit;
      animation: ping 1s cubic-bezier(0, 0, 0.2, 1) infinite;
    }
    @keyframes ping {
      75%, 100% {
        transform: scale(2);
        opacity: 0;
      }
    }
    .btn-primary {
      background: linear-gradient(135deg, #667eea 0%, #764ba2 100%);
      transition: all 0.3s cubic-bezier(0.4, 0, 0.2, 1);
    }
    .btn-primary:hover {
      transform: translateY(-1px);
      box-shadow: 0 10px 25px rgba(102, 126, 234, 0.3);
    }
    .card-hover {
      transition: all 0.3s cubic-bezier(0.4, 0, 0.2, 1);
    }
    .card-hover:hover {
      transform: translateY(-2px);
      box-shadow: 0 20px 40px rgba(0, 0, 0, 0.1);
    }
    .upload-area {
      border: 2px dashed #d1d5db;
      transition: all 0.3s ease;
    }
    .upload-area:hover {
      border-color: #667eea;
      background-color: rgba(102, 126, 234, 0.05);
    }
    .progress-bar {
      background: linear-gradient(90deg, #667eea, #764ba2);
      transition: width 0.3s ease;
    }
  </style>
</head>
<body class="font-sans">
  <div id="root"></div>

  <script type="text/babel">
    const { useState, useEffect } = React;
    const { BrowserRouter, Switch, Route, Link, useLocation } = ReactRouterDOM;
    
    const nginxBase = window.location.protocol + '//' + window.location.hostname + ':8080';

    // Status Badge Component
    const StatusBadge = ({ status }) => {
      const getStatusInfo = (status) => {
        switch (status) {
          case 'running':
            return { class: 'status-running pulse', text: 'Running', bg: 'bg-green-100', text_color: 'text-green-800' };
          case 'stopped':
            return { class: 'status-stopped', text: 'Stopped', bg: 'bg-red-100', text_color: 'text-red-800' };
          case 'stopping':
            return { class: 'status-stopping pulse', text: 'Stopping', bg: 'bg-yellow-100', text_color: 'text-yellow-800' };
          case 'starting':
            return { class: 'status-starting pulse', text: 'Starting', bg: 'bg-blue-100', text_color: 'text-blue-800' };
          case 'building':
            return { class: 'status-starting pulse', text: 'Building', bg: 'bg-blue-100', text_color: 'text-blue-800' };
          default:
            return { class: 'status-stopped', text: 'Unknown', bg: 'bg-gray-100', text_color: 'text-gray-800' };
        }
      };

      const statusInfo = getStatusInfo(status);
      
      return (
        <span className={`inline-flex items-center px-2.5 py-0.5 rounded-full text-xs font-medium ${statusInfo.bg} ${statusInfo.text_color}`}>
          <span className={`status-indicator ${statusInfo.class} mr-1.5`}></span>
          {statusInfo.text}
        </span>
      );
    };

    // Progress Bar Component
    const ProgressBar = ({ progress }) => (
      <div className="w-full bg-gray-200 rounded-full h-2 overflow-hidden">
        <div 
          className="progress-bar h-2 rounded-full" 
          style={{ width: `${progress}%` }}
        ></div>
      </div>
    );

    // Main App Component
    function AppRoutes() {
      const location = useLocation();
      const [name, setName] = useState('');
      const [description, setDescription] = useState('');
      const [runType, setRunType] = useState('gradio');
      const [vramRequired, setVramRequired] = useState('0');
      const [files, setFiles] = useState([]);
      const [apps, setApps] = useState([]);
      const [logs, setLogs] = useState({});
      const [showLogs, setShowLogs] = useState({});
      const [uploadMsg, setUploadMsg] = useState('');
      const [uploadProgress, setUploadProgress] = useState(0);
      const [templates, setTemplates] = useState([]);
      const [editId, setEditId] = useState(null);
      const [editName, setEditName] = useState('');
      const [editDesc, setEditDesc] = useState('');
      const [tEditId, setTEditId] = useState(null);
      const [tEditName, setTEditName] = useState('');
      const [tEditDesc, setTEditDesc] = useState('');
      const [tEditVram, setTEditVram] = useState('0');
      const [openMenus, setOpenMenus] = useState({});
<<<<<<< HEAD

      // Close any open kebab menus when clicking outside
      useEffect(() => {
        const handleClickOutside = () => setOpenMenus({});
        document.addEventListener('click', handleClickOutside);
        return () => document.removeEventListener('click', handleClickOutside);
      }, []);
=======
>>>>>>> dac44110

      useEffect(() => {
        fetch('/status')
          .then(res => res.json())
          .then(data => setApps(data))
          .catch(() => {});
        fetch('/templates')
          .then(res => res.json())
          .then(data => setTemplates(data))
          .catch(() => {});
      }, []);

      const refreshStatus = () => {
        fetch('/status')
          .then(res => res.json())
          .then(data => setApps(data));
      };

      const pollStatus = (appId) => {
        const interval = setInterval(() => {
          fetch('/status')
            .then(res => res.json())
            .then(data => {
              setApps(data);
              const app = data.find(a => a.id === appId);
              if (!app || app.status !== 'stopping') {
                clearInterval(interval);
              }
            })
            .catch(() => {});
        }, 2000);
      };

      useEffect(() => {
        const interval = setInterval(refreshStatus, 2000);
        return () => clearInterval(interval);
      }, []);

      const handleUpload = (e) => {
        e.preventDefault();
        if (files.length === 0) return;
        if (files.length > 1) {
          alert('Multiple files selected. Only the first file will be uploaded. Bundle files into a zip to upload them all.');
        }
        const formData = new FormData();
        formData.append('name', name);
        formData.append('description', description);
        formData.append('file', files[0]);
        formData.append('vram_required', vramRequired);
        const xhr = new XMLHttpRequest();
        xhr.open('POST', '/upload');
        setUploadMsg('Upload started');
        xhr.upload.onprogress = (event) => {
          if (event.lengthComputable) {
            setUploadProgress(Math.round((event.loaded / event.total) * 100));
          }
        };
        xhr.onload = () => {
          let data = {};
          try { data = JSON.parse(xhr.responseText); } catch (e) {}
          setUploadProgress(0);
          if (xhr.status >= 200 && xhr.status < 300) {
            setUploadMsg('Upload finished: ' + (data.app_id || ''));
            setName('');
            setDescription('');
            setRunType('gradio');
            setVramRequired('0');
            setFiles([]);
            refreshStatus();
          } else {
            setUploadMsg('Error: ' + (data.detail || 'upload failed'));
          }
        };
        xhr.onerror = () => {
          setUploadMsg('Error uploading app.');
          setUploadProgress(0);
        };
        xhr.send(formData);
      };

      const toggleLogs = (appId) => {
        if (showLogs[appId]) {
          setShowLogs(prev => ({ ...prev, [appId]: false }));
          return;
        }
        fetch(`/logs/${appId}`)
          .then(res => res.text())
          .then(text => {
            setLogs(prev => ({ ...prev, [appId]: text }));
            setShowLogs(prev => ({ ...prev, [appId]: true }));
          })
          .catch(() => {
            setLogs(prev => ({ ...prev, [appId]: 'Failed to load logs.' }));
            setShowLogs(prev => ({ ...prev, [appId]: true }));
        });
      };

      const toggleMenu = (appId) => {
        setOpenMenus(prev => ({ ...prev, [appId]: !prev[appId] }));
      };

      const closeMenu = (appId) => {
        setOpenMenus(prev => ({ ...prev, [appId]: false }));
      };

      const stopApp = (id) => {
        fetch(`/stop/${id}`, { method: 'POST' })
          .then(() => {
            refreshStatus();
            pollStatus(id);
          })
          .catch(() => {});
      };

      const restartApp = (id) => {
        fetch(`/restart/${id}`, { method: 'POST' })
          .then(() => refreshStatus())
          .catch(() => {});
      };

      const deleteApp = (id) => {
        fetch(`/apps/${id}`, { method: 'DELETE' })
          .then(() => {
            refreshStatus();
            setLogs(prev => { const n = { ...prev }; delete n[id]; return n; });
          })
          .catch(() => {});
      };

      const deployTemplate = (id) => {
        fetch(`/deploy_template/${id}`, { method: 'POST' })
          .then(() => refreshStatus())
          .catch(() => {});
      };

      const saveTemplate = (id) => {
        fetch(`/save_template/${id}`, { method: 'POST' })
          .then(() => {
            fetch('/templates')
              .then(res => res.json())
              .then(data => setTemplates(data));
          })
          .catch(() => {});
      };

      const deleteTemplate = (id) => {
        fetch(`/templates/${id}`, { method: 'DELETE' })
          .then(() => {
            fetch('/templates')
              .then(res => res.json())
              .then(data => setTemplates(data));
          })
          .catch(() => {});
      };

      const startTemplateEdit = (t) => {
        setTEditId(t.id);
        setTEditName(t.name || '');
        setTEditDesc(t.description || '');
        setTEditVram(String(t.vram_required || 0));
      };

      const cancelTemplateEdit = () => {
        setTEditId(null);
        setTEditName('');
        setTEditDesc('');
        setTEditVram('0');
      };

      const saveTemplateEdit = () => {
        fetch('/edit_template', {
          method: 'POST',
          headers: { 'Content-Type': 'application/json' },
          body: JSON.stringify({
            template_id: tEditId,
            name: tEditName,
            description: tEditDesc,
            vram_required: parseInt(tEditVram, 10) || 0
          })
        }).then(() => {
          fetch('/templates')
            .then(res => res.json())
            .then(data => setTemplates(data));
          cancelTemplateEdit();
        }).catch(() => {});
      };

      const startEdit = (app) => {
        setEditId(app.id);
        setEditName(app.name || '');
        setEditDesc(app.description || '');
      };

      const cancelEdit = () => {
        setEditId(null);
        setEditName('');
        setEditDesc('');
      };

      const saveEdit = () => {
        fetch('/edit_app', {
          method: 'POST',
          headers: { 'Content-Type': 'application/json' },
          body: JSON.stringify({ app_id: editId, name: editName, description: editDesc })
        }).then(() => {
          refreshStatus();
          cancelEdit();
        }).catch(() => {});
      };

      return (
        <div className="min-h-screen bg-gradient-to-br from-indigo-50 via-white to-purple-50">
          {/* Header */}
          <header className="bg-white/80 backdrop-blur-md border-b border-gray-200/50 sticky top-0 z-50">
            <div className="max-w-7xl mx-auto px-4 sm:px-6 lg:px-8">
              <div className="flex justify-between items-center py-6">
                <div className="flex items-center space-x-3">
                  <div className="w-8 h-8 bg-gradient-to-r from-indigo-500 to-purple-600 rounded-lg flex items-center justify-center">
                    <span className="text-white font-bold text-sm">AI</span>
                  </div>
                  <h1 className="text-2xl font-bold bg-gradient-to-r from-gray-900 to-gray-600 bg-clip-text text-transparent">
                    AI App Portal
                  </h1>
                </div>
                
                <nav className="flex space-x-1 bg-gray-100 rounded-lg p-1">
                  <Link 
                    to="/" 
                    className={`px-4 py-2 rounded-md text-sm font-medium transition-all duration-200 ${
                      location.pathname === '/' 
                        ? 'bg-white text-gray-900 shadow-sm' 
                        : 'text-gray-600 hover:text-gray-900'
                    }`}
                  >
                    Create App
                  </Link>
                  <Link 
                    to="/apps" 
                    className={`px-4 py-2 rounded-md text-sm font-medium transition-all duration-200 ${
                      location.pathname === '/apps' 
                        ? 'bg-white text-gray-900 shadow-sm' 
                        : 'text-gray-600 hover:text-gray-900'
                    }`}
                  >
                    My Apps ({apps.length})
                  </Link>
                </nav>
              </div>
            </div>
          </header>

          <main className="max-w-7xl mx-auto px-4 sm:px-6 lg:px-8 py-8">
            <Switch>
              <Route exact path="/">
                <div className="grid grid-cols-1 lg:grid-cols-2 gap-8">
                  {/* Upload Form */}
                  <div className="space-y-6">
                    <div className="bg-white rounded-2xl shadow-xl border border-gray-200/50 p-8 card-hover">
                      <div className="flex items-center space-x-3 mb-6">
                        <div className="w-10 h-10 bg-gradient-to-r from-indigo-500 to-purple-600 rounded-lg flex items-center justify-center">
                          <span className="text-white text-lg">+</span>
                        </div>
                        <h2 className="text-xl font-semibold text-gray-900">Deploy New App</h2>
                      </div>
                      
                      <form onSubmit={handleUpload} className="space-y-6">
                        <div>
                          <label className="block text-sm font-medium text-gray-700 mb-2">App Name</label>
                          <input 
                            type="text" 
                            className="w-full px-4 py-3 border border-gray-300 rounded-lg focus:ring-2 focus:ring-indigo-500 focus:border-transparent transition-all duration-200" 
                            placeholder="My Awesome AI App" 
                            value={name} 
                            onChange={e => setName(e.target.value)} 
                          />
                        </div>
                        
                        <div>
                          <label className="block text-sm font-medium text-gray-700 mb-2">Description</label>
                          <textarea 
                            className="w-full px-4 py-3 border border-gray-300 rounded-lg focus:ring-2 focus:ring-indigo-500 focus:border-transparent transition-all duration-200 resize-none" 
                            placeholder="Brief description of your app..." 
                            rows="3"
                            value={description} 
                            onChange={e => setDescription(e.target.value)} 
                          />
                        </div>
                        
                        <div className="grid grid-cols-2 gap-4">
                          <div>
                            <label className="block text-sm font-medium text-gray-700 mb-2">Runtime</label>
                            <select 
                              className="w-full px-4 py-3 border border-gray-300 rounded-lg focus:ring-2 focus:ring-indigo-500 focus:border-transparent transition-all duration-200" 
                              value={runType} 
                              onChange={e => setRunType(e.target.value)}
                            >
                              <option value="gradio">Gradio</option>
                              <option value="docker">Docker</option>
                            </select>
                          </div>
                          
                          <div>
                            <label className="block text-sm font-medium text-gray-700 mb-2">VRAM (MB)</label>
                            <input 
                              type="number" 
                              className="w-full px-4 py-3 border border-gray-300 rounded-lg focus:ring-2 focus:ring-indigo-500 focus:border-transparent transition-all duration-200" 
                              placeholder="0" 
                              value={vramRequired} 
                              onChange={e => setVramRequired(e.target.value)} 
                            />
                          </div>
                        </div>
                        
                        <div>
                          <label className="block text-sm font-medium text-gray-700 mb-2">Upload Files</label>
                          <div className="upload-area border-2 border-dashed border-gray-300 rounded-lg p-6 text-center">
                            <input 
                              type="file" 
                              className="hidden" 
                              id="file-upload"
                              onChange={e => setFiles(e.target.files)} 
                              multiple 
                            />
                            <label htmlFor="file-upload" className="cursor-pointer">
                              <div className="text-gray-400 mb-2">
                                <svg className="mx-auto h-12 w-12" stroke="currentColor" fill="none" viewBox="0 0 48 48">
                                  <path d="M28 8H12a4 4 0 00-4 4v20m32-12v8m0 0v8a4 4 0 01-4 4H12a4 4 0 01-4-4v-4m32-4l-3.172-3.172a4 4 0 00-5.656 0L28 28M8 32l9.172-9.172a4 4 0 015.656 0L28 28m0 0l4 4m4-24h8m-4-4v8m-12 4h.02" strokeWidth="2" strokeLinecap="round" strokeLinejoin="round" />
                                </svg>
                              </div>
                              <p className="text-sm text-gray-600">
                                Click to upload or drag and drop
                              </p>
                              <p className="text-xs text-gray-400 mt-1">
                                ZIP, PY, or any project files
                              </p>
                            </label>
                            {files.length > 0 && (
                              <p className="mt-2 text-sm text-indigo-600 font-medium">
                                {files.length} file(s) selected
                              </p>
                            )}
                          </div>
                        </div>
                        
                        <button 
                          type="submit" 
                          className="w-full btn-primary text-white py-3 px-6 rounded-lg font-medium shadow-lg"
                        >
                          Deploy App
                        </button>
                      </form>
                      
                      {uploadProgress > 0 && uploadProgress < 100 && (
                        <div className="mt-4">
                          <div className="flex justify-between text-sm text-gray-600 mb-2">
                            <span>Uploading...</span>
                            <span>{uploadProgress}%</span>
                          </div>
                          <ProgressBar progress={uploadProgress} />
                        </div>
                      )}
                      
                      {uploadMsg && (
                        <div className={`mt-4 p-3 rounded-lg text-sm ${
                          uploadMsg.includes('Error') 
                            ? 'bg-red-50 text-red-700 border border-red-200' 
                            : 'bg-green-50 text-green-700 border border-green-200'
                        }`}>
                          {uploadMsg}
                        </div>
                      )}
                    </div>
                  </div>
                  
                  {/* Templates */}
                  <div className="space-y-6">
                    <div className="bg-white rounded-2xl shadow-xl border border-gray-200/50 p-8 card-hover">
                      <div className="flex items-center space-x-3 mb-6">
                        <div className="w-10 h-10 bg-gradient-to-r from-emerald-500 to-teal-600 rounded-lg flex items-center justify-center">
                          <span className="text-white text-lg">⚡</span>
                        </div>
                        <h2 className="text-xl font-semibold text-gray-900">Quick Deploy Templates</h2>
                      </div>
                      
                      <div className="space-y-4 max-h-96 overflow-y-auto">
                        {templates.length === 0 ? (
                          <div className="text-center py-8 text-gray-500">
                            <p>No templates available yet.</p>
                            <p className="text-sm mt-1">Deploy an app first, then save it as a template!</p>
                          </div>
                        ) : (
                          templates.map(t => (
                            <div key={t.id} className="border border-gray-200 rounded-lg p-4 hover:border-indigo-300 transition-all duration-200">
                              {tEditId === t.id ? (
                                <div className="space-y-3">
                                  <input 
                                    type="text" 
                                    className="w-full px-3 py-2 border border-gray-300 rounded-md focus:ring-2 focus:ring-indigo-500 focus:border-transparent" 
                                    placeholder="Template Name" 
                                    value={tEditName} 
                                    onChange={e => setTEditName(e.target.value)} 
                                  />
                                  <textarea 
                                    className="w-full px-3 py-2 border border-gray-300 rounded-md focus:ring-2 focus:ring-indigo-500 focus:border-transparent resize-none" 
                                    placeholder="Description" 
                                    rows="2"
                                    value={tEditDesc} 
                                    onChange={e => setTEditDesc(e.target.value)} 
                                  />
                                  <input 
                                    type="number" 
                                    className="w-full px-3 py-2 border border-gray-300 rounded-md focus:ring-2 focus:ring-indigo-500 focus:border-transparent" 
                                    placeholder="VRAM (MB)" 
                                    value={tEditVram} 
                                    onChange={e => setTEditVram(e.target.value)} 
                                  />
                                  <div className="flex space-x-2">
                                    <button 
                                      onClick={saveTemplateEdit} 
                                      className="btn-primary text-white px-3 py-1.5 rounded-md text-sm font-medium"
                                    >
                                      Save
                                    </button>
                                    <button 
                                      onClick={cancelTemplateEdit} 
                                      className="bg-gray-100 text-gray-700 px-3 py-1.5 rounded-md text-sm font-medium hover:bg-gray-200 transition-colors"
                                    >
                                      Cancel
                                    </button>
                                  </div>
                                </div>
                              ) : (
                                <>
                                  <div className="flex justify-between items-start mb-3">
                                    <div>
                                      <h3 className="font-medium text-gray-900">{t.name}</h3>
                                      <p className="text-sm text-gray-600 mt-1">{t.description}</p>
                                      <div className="flex items-center space-x-4 mt-2 text-xs text-gray-500">
                                        <span>Type: {t.type}</span>
                                        <span>VRAM: {t.vram_required} MB</span>
                                      </div>
                                    </div>
                                  </div>
                                  <div className="flex space-x-2">
                                    <button 
                                      onClick={() => deployTemplate(t.id)} 
                                      className="btn-primary text-white px-3 py-1.5 rounded-md text-sm font-medium flex-1"
                                    >
                                      Deploy
                                    </button>
                                    <button 
                                      onClick={() => startTemplateEdit(t)} 
                                      className="bg-gray-100 text-gray-700 px-3 py-1.5 rounded-md text-sm font-medium hover:bg-gray-200 transition-colors"
                                    >
                                      Edit
                                    </button>
                                    <button 
                                      onClick={() => deleteTemplate(t.id)} 
                                      className="bg-red-50 text-red-700 px-3 py-1.5 rounded-md text-sm font-medium hover:bg-red-100 transition-colors"
                                    >
                                      Delete
                                    </button>
                                  </div>
                                </>
                              )}
                            </div>
                          ))
                        )}
                      </div>
                    </div>
                  </div>
                </div>
              </Route>
              
              <Route path="/apps">
                <div className="space-y-6">
                  <div className="text-center mb-8">
                    <h2 className="text-3xl font-bold text-gray-900 mb-2">Your AI Applications</h2>
                    <p className="text-gray-600">Manage and monitor your deployed applications</p>
                  </div>
                  
                  {apps.length === 0 ? (
                    <div className="bg-white rounded-2xl shadow-xl border border-gray-200/50 p-12 text-center">
                      <div className="w-16 h-16 bg-gray-100 rounded-full flex items-center justify-center mx-auto mb-4">
                        <span className="text-2xl text-gray-400">📱</span>
                      </div>
                      <h3 className="text-xl font-semibold text-gray-900 mb-2">No apps deployed yet</h3>
                      <p className="text-gray-600 mb-6">Get started by creating your first AI application</p>
                      <Link 
                        to="/" 
                        className="btn-primary text-white px-6 py-3 rounded-lg font-medium inline-block"
                      >
                        Create Your First App
                      </Link>
                    </div>
                  ) : (
                    <div className="grid grid-cols-1 md:grid-cols-2 xl:grid-cols-3 gap-6">
                      {apps.map(app => (
                        <div
                          key={app.id}
                          className="bg-white rounded-2xl shadow-xl border border-gray-200/50 p-6 card-hover cursor-pointer relative overflow-hidden"
                          onClick={() => app.url && window.open(`${nginxBase}${app.url}`, '_blank')}
                        >
                          {/* Status indicator overlay with actions */}
                          <div className="absolute top-4 right-4 flex items-center space-x-2 z-10" onClick={e => e.stopPropagation()}>
                            <StatusBadge status={app.status} />
                            <div className="relative">
<<<<<<< HEAD
                              <button
                                onClick={e => { e.stopPropagation(); toggleMenu(app.id); }}
                                className="w-8 h-8 flex items-center justify-center rounded hover:bg-gray-100"
                              >
                                ⋯
=======
                              <button onClick={() => toggleMenu(app.id)} className="p-1 rounded hover:bg-gray-100">
                                ⋮
>>>>>>> dac44110
                              </button>
                              {openMenus[app.id] && (
                                <div className="absolute right-0 mt-2 w-32 bg-white border rounded shadow-lg">
                                  <button onClick={() => { toggleLogs(app.id); closeMenu(app.id); }} className="block w-full text-left px-3 py-2 text-sm hover:bg-gray-100">
                                    {showLogs[app.id] ? 'Hide Logs' : 'Logs'}
                                  </button>
                                  <button onClick={() => { startEdit(app); closeMenu(app.id); }} className="block w-full text-left px-3 py-2 text-sm hover:bg-gray-100">
                                    Edit
                                  </button>
                                  {app.status === 'running' ? (
                                    <button onClick={() => { stopApp(app.id); closeMenu(app.id); }} className="block w-full text-left px-3 py-2 text-sm hover:bg-gray-100">
                                      Stop
                                    </button>
                                  ) : (
                                    <button onClick={() => { restartApp(app.id); closeMenu(app.id); }} className="block w-full text-left px-3 py-2 text-sm hover:bg-gray-100">
                                      Start
                                    </button>
                                  )}
                                  <button onClick={() => { saveTemplate(app.id); closeMenu(app.id); }} className="block w-full text-left px-3 py-2 text-sm hover:bg-gray-100">
                                    Template
                                  </button>
                                  <button onClick={() => { deleteApp(app.id); closeMenu(app.id); }} className="block w-full text-left px-3 py-2 text-sm hover:bg-gray-100 text-red-600">
                                    Delete App
                                  </button>
                                </div>
                              )}
                            </div>
                          </div>
                          
                          <div className="mb-4">
                            <div className="w-12 h-12 bg-gradient-to-r from-indigo-500 to-purple-600 rounded-xl flex items-center justify-center mb-3">
                              <span className="text-white font-bold">
                                {(app.name || app.id).charAt(0).toUpperCase()}
                              </span>
                            </div>
                            
                            <h3 className="text-xl font-semibold text-gray-900 mb-1 pr-20">
                              {app.name || app.id}
                            </h3>
                            <p className="text-xs text-gray-500 font-mono">ID: {app.id}</p>
                            
                            {app.description && (
                              <p className="text-sm text-gray-600 mt-2 line-clamp-2">
                                {app.description}
                              </p>
                            )}
                            
                            {app.gpu !== null && app.gpu !== undefined && (
                              <div className="mt-3 flex items-center space-x-2">
                                <span className="inline-flex items-center px-2 py-1 rounded-full text-xs font-medium bg-purple-100 text-purple-800">
                                  🎮 GPU {app.gpu}
                                </span>
                              </div>
                            )}
                          </div>
                          
                          {editId === app.id ? (
                            <div className="space-y-3 mt-4" onClick={e => e.stopPropagation()}>
                              <input
                                type="text"
                                className="w-full px-3 py-2 border border-gray-300 rounded-md focus:ring-2 focus:ring-indigo-500 focus:border-transparent"
                                placeholder="App Name"
                                value={editName}
                                onChange={e => setEditName(e.target.value)}
                              />
                              <textarea
                                className="w-full px-3 py-2 border border-gray-300 rounded-md focus:ring-2 focus:ring-indigo-500 focus:border-transparent resize-none"
                                placeholder="Description"
                                rows="2"
                                value={editDesc}
                                onChange={e => setEditDesc(e.target.value)}
                              />
                              <div className="flex space-x-2">
                                <button
                                  onClick={saveEdit}
                                  className="btn-primary text-white px-3 py-1.5 rounded-md text-sm font-medium flex-1"
                                >
                                  Save
                                </button>
                                <button
                                  onClick={cancelEdit}
                                  className="bg-gray-100 text-gray-700 px-3 py-1.5 rounded-md text-sm font-medium"
                                >
                                  Cancel
                                </button>
                              </div>
                            </div>
                          ) : (
                            <></>
                          )}
                          
                          {/* Logs panel */}
                          {showLogs[app.id] && (
                            <div className="mt-4 border-t border-gray-200 pt-4" onClick={e => e.stopPropagation()}>
                              <div className="bg-gray-900 rounded-lg p-4 max-h-48 overflow-auto">
                                <pre className="text-green-400 text-xs font-mono whitespace-pre-wrap">
                                  {logs[app.id] || 'Loading logs...'}
                                </pre>
                              </div>
                            </div>
                          )}
                          
                          {/* Click indicator */}
                          {app.url && app.status === 'running' && (
                            <div className="absolute bottom-1 left-6 text-xs text-gray-400">
                              Click to open app →
                            </div>
                          )}
                        </div>
                      ))}
                    </div>
                  )}
                </div>
              </Route>
            </Switch>
          </main>
          
          {/* Footer */}
          <footer className="bg-white/50 backdrop-blur-md border-t border-gray-200/50 mt-16">
            <div className="max-w-7xl mx-auto px-4 sm:px-6 lg:px-8 py-8">
              <div className="text-center text-gray-600">
                <p className="text-sm">
                  AI App Portal - Deploy and manage your AI applications with ease
                </p>
                <p className="text-xs mt-2 text-gray-400">
                  Built with modern web technologies for optimal performance
                </p>
              </div>
            </div>
          </footer>
        </div>
      );
    }

    function App() {
      return (
        <BrowserRouter>
          <AppRoutes />
        </BrowserRouter>
      );
    }

    ReactDOM.createRoot(document.getElementById('root')).render(<App />);
  </script>
</body>
</html><|MERGE_RESOLUTION|>--- conflicted
+++ resolved
@@ -195,16 +195,13 @@
       const [tEditDesc, setTEditDesc] = useState('');
       const [tEditVram, setTEditVram] = useState('0');
       const [openMenus, setOpenMenus] = useState({});
-<<<<<<< HEAD
-
       // Close any open kebab menus when clicking outside
       useEffect(() => {
         const handleClickOutside = () => setOpenMenus({});
         document.addEventListener('click', handleClickOutside);
         return () => document.removeEventListener('click', handleClickOutside);
       }, []);
-=======
->>>>>>> dac44110
+
 
       useEffect(() => {
         fetch('/status')
@@ -712,16 +709,12 @@
                           <div className="absolute top-4 right-4 flex items-center space-x-2 z-10" onClick={e => e.stopPropagation()}>
                             <StatusBadge status={app.status} />
                             <div className="relative">
-<<<<<<< HEAD
                               <button
                                 onClick={e => { e.stopPropagation(); toggleMenu(app.id); }}
                                 className="w-8 h-8 flex items-center justify-center rounded hover:bg-gray-100"
                               >
                                 ⋯
-=======
-                              <button onClick={() => toggleMenu(app.id)} className="p-1 rounded hover:bg-gray-100">
-                                ⋮
->>>>>>> dac44110
+
                               </button>
                               {openMenus[app.id] && (
                                 <div className="absolute right-0 mt-2 w-32 bg-white border rounded shadow-lg">
