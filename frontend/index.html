--- conflicted
+++ resolved
@@ -277,22 +277,16 @@
                     </div>
                     <div>
                       <label className="block text-sm font-medium text-gray-700 dark:text-gray-300" htmlFor="type">Run Type</label>
-<<<<<<< HEAD
+
                       <select id="type" className="mt-1 p-2 border rounded w-full text-black" value={runType} onChange={e => setRunType(e.target.value)}>
-=======
-                      <select id="type" className="mt-1 p-2 border rounded w-full" value={runType} onChange={e => setRunType(e.target.value)}>
->>>>>>> 3c3228e3
                         <option value="gradio">Gradio</option>
                         <option value="docker">Docker</option>
                       </select>
                     </div>
                     <div>
                       <label className="block text-sm font-medium text-gray-700 dark:text-gray-300" htmlFor="vram">Expected VRAM (MB)</label>
-<<<<<<< HEAD
                       <input id="vram" type="number" className="mt-1 p-2 border rounded w-full text-black" value={vramRequired} onChange={e => setVramRequired(e.target.value)} />
-=======
-                      <input id="vram" type="number" className="mt-1 p-2 border rounded w-full" value={vramRequired} onChange={e => setVramRequired(e.target.value)} />
->>>>>>> 3c3228e3
+
                     </div>
                     <div>
                       <label className="block text-sm font-medium text-gray-700 dark:text-gray-300" htmlFor="file">Upload File</label>
@@ -329,11 +323,7 @@
                             </div>
                             <div>
                               <label className="block text-sm font-medium text-gray-700 dark:text-gray-300" htmlFor="tedit-vram">Expected VRAM (MB)</label>
-<<<<<<< HEAD
                               <input id="tedit-vram" type="number" className="border p-1 w-full text-black" placeholder="0" value={tEditVram} onChange={e => setTEditVram(e.target.value)} />
-=======
-                              <input id="tedit-vram" type="number" className="border p-1 w-full" placeholder="0" value={tEditVram} onChange={e => setTEditVram(e.target.value)} />
->>>>>>> 3c3228e3
                             </div>
                             <div className="flex flex-wrap gap-2">
                               <button onClick={saveTemplateEdit} className="hf-btn px-2 py-1 rounded hover:opacity-90">Save</button>
