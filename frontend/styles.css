/* Inter 폰트를 Tailwind CSS 기본 폰트로 설정 */
@import url('https://fonts.googleapis.com/css2?family=Inter:wght@300;400;500;600;700;800;900&display=swap');

body {
    font-family: 'Inter', sans-serif;
    -webkit-font-smoothing: antialiased;
    -moz-osx-font-smoothing: grayscale;
}

/* 상태 표시기 애니메이션 */
.status-indicator {
    position: relative;
    display: inline-block;
    width: 8px;
    height: 8px;
    border-radius: 50%;
}

.status-running { background-color: #22c55e; } /* green-500 */
.status-stopped { background-color: #ef4444; } /* red-500 */
.status-stopping { background-color: #f59e0b; } /* amber-500 */
.status-starting { background-color: #3b82f6; } /* blue-500 */
.status-building { background-color: #3b82f6; } /* blue-500 */
.status-deploying { background-color: #3b82f6; } /* blue-500 */


/* 핑(Ping) 애니메이션: 상태 표시기에 사용 */
.status-indicator.pulse::after {
    content: '';
    position: absolute;
    top: 0;
    left: 0;
    width: 100%;
    height: 100%;
    border-radius: 50%;
    background: inherit;
    animation: ping 1.5s cubic-bezier(0, 0, 0.2, 1) infinite;
}

@keyframes ping {
    75%, 100% {
        transform: scale(2.5);
        opacity: 0;
    }
}

/* 기본 버튼 스타일 */
.btn-primary {
    background: linear-gradient(135deg, #4f46e5 0%, #7c3aed 100%); /* indigo-600 to violet-600 */
    transition: all 0.3s cubic-bezier(0.4, 0, 0.2, 1);
    box-shadow: 0 4px 6px rgba(0, 0, 0, 0.1), 0 1px 3px rgba(0,0,0,0.08);
}

.btn-primary:hover {
    transform: translateY(-2px);
    box-shadow: 0 10px 15px -3px rgba(79, 70, 229, 0.4), 0 4px 6px -2px rgba(79, 70, 229, 0.2);
}

/* 카드 호버 효과 */
.card-hover {
    transition: all 0.3s cubic-bezier(0.4, 0, 0.2, 1);
}

.card-hover:hover {
    transform: translateY(-4px);
    box-shadow: 0 25px 50px -12px rgba(0, 0, 0, 0.25);
}

/* 파일 업로드 영역 스타일 */
.upload-area {
    border-color: #475569; /* slate-600 */
    transition: all 0.3s ease;
}

.upload-area:hover,
.upload-area.drag-active {
    border-color: #4f46e5; /* indigo-600 */
    background-color: rgba(79, 70, 229, 0.1);
}

/* 진행률 바 스타일 */
.progress-bar {
    background: linear-gradient(90deg, #4f46e5, #a855f7); /* indigo-600 to purple-500 */
    transition: width 0.4s ease;
}

/* 스크롤바 스타일링 (선택 사항) */
::-webkit-scrollbar {
    width: 8px;
}

::-webkit-scrollbar-track {
    background: #1e293b; /* slate-800 */
}

::-webkit-scrollbar-thumb {
    background: #475569; /* slate-600 */
    border-radius: 4px;
}

::-webkit-scrollbar-thumb:hover {
    background: #64748b; /* slate-500 */
}

/* 공통 입력 필드 포커스 스타일 */
input:focus, textarea:focus, select:focus, .custom-select button:focus {
    outline: none;
<<<<<<< HEAD
    border-color: #4f46e5; /* primary color */
    /* visually thicker border without layout shift */
    box-shadow: 0 0 0 1px #4f46e5;
=======
    box-shadow: none;
    border-color: #4f46e5; /* primary color */
    border-width: 2px;
>>>>>>> d6f952aa
}<|MERGE_RESOLUTION|>--- conflicted
+++ resolved
@@ -105,13 +105,8 @@
 /* 공통 입력 필드 포커스 스타일 */
 input:focus, textarea:focus, select:focus, .custom-select button:focus {
     outline: none;
-<<<<<<< HEAD
     border-color: #4f46e5; /* primary color */
     /* visually thicker border without layout shift */
     box-shadow: 0 0 0 1px #4f46e5;
-=======
-    box-shadow: none;
-    border-color: #4f46e5; /* primary color */
-    border-width: 2px;
->>>>>>> d6f952aa
+
 }