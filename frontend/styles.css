--- conflicted
+++ resolved
@@ -5,12 +5,10 @@
     font-family: 'Inter', sans-serif;
     -webkit-font-smoothing: antialiased;
     -moz-osx-font-smoothing: grayscale;
-<<<<<<< HEAD
     background-color: #0f172a; /* slate-900 */
     color: #f1f5f9;            /* gray-100 */
     min-height: 100vh;
-=======
->>>>>>> 3169c36d
+
 }
 
 /* 상태 표시기 애니메이션 */
