    // Tailwind CSS 다크 모드 및 사용자 정의 테마 설정
    tailwind.config = {
      darkMode: 'class', // 클래스 기반 다크 모드 활성화
      theme: {
        extend: {
          fontFamily: {
            sans: ['Inter', 'system-ui', 'sans-serif'],
          },
          colors: {
            // 새로운 색상 팔레트
            primary: {
              DEFAULT: '#4f46e5', // indigo-600
              hover: '#4338ca', // indigo-700
              light: '#c7d2fe', // indigo-200
            },
            secondary: '#7c3aed', // violet-600
            slate: {
                50: '#f8fafc',
                100: '#f1f5f9',
                200: '#e2e8f0',
                300: '#cbd5e1',
                400: '#94a3b8',
                500: '#64748b',
                600: '#475569',
                700: '#334155',
                800: '#1e293b',
                900: '#0f172a',
                950: '#020617'
            }
          },
          animation: {
            'fade-in': 'fadeIn 0.5s ease-in-out forwards',
            'slide-up': 'slideUp 0.5s ease-out forwards',
          },
          keyframes: {
            fadeIn: {
              '0%': { opacity: '0' },
              '100%': { opacity: '1' },
            },
            slideUp: {
              '0%': { transform: 'translateY(20px)', opacity: '0' },
              '100%': { transform: 'translateY(0)', opacity: '1' },
            }
          }
        }
      }
    }

    // React 및 React Router 훅 가져오기
    const { useState, useEffect, useRef } = React;
    const { BrowserRouter, Switch, Route, Link, useLocation } = ReactRouterDOM;

    const nginxBase = window.location.protocol + '//' + window.location.hostname + ':8080';

    // API 요청 래퍼 함수
    const apiFetch = async (url, options = {}) => {
      const token = localStorage.getItem('token');
      options.headers = options.headers || {};
      if (token) {
        options.headers['Authorization'] = 'Bearer ' + token;
      }
      const response = await fetch(url, options);
      if (response.status === 401) {
        localStorage.removeItem('token');
        window.location.href = '/';
        throw new Error('Unauthorized');
      }
      return response;
    };

    // [FIXED] 로그인/등록 폼 컴포넌트 분리
    const AuthForm = ({ isRegister, username, password, setUsername, setPassword, handleLogin, handleRegister, setMode }) => (
        <div className="min-h-screen flex items-center justify-center bg-slate-950 p-4">
            <div className="w-full max-w-md mx-auto animate-slide-up">
                <form onSubmit={isRegister ? handleRegister : handleLogin} className="bg-slate-900/50 backdrop-blur-lg border border-slate-700 p-8 rounded-2xl shadow-2xl space-y-6">
                    <div className="text-center">
                        <h2 className="text-3xl font-bold text-slate-100">{isRegister ? 'Create Account' : 'Welcome Back'}</h2>
                        <p className="text-slate-400 mt-2">{isRegister ? 'Join our platform today!' : 'Sign in to continue'}</p>
                    </div>
                    <div>
                        <label className="block text-sm font-medium text-slate-400 mb-2">Username</label>
                        <input type="text" className="w-full bg-slate-800 border border-slate-700 rounded-lg p-3 text-slate-100 focus:ring-2 focus:ring-primary focus:border-primary transition" placeholder="Enter your username" value={username} onChange={e => setUsername(e.target.value)} />
                    </div>
                    <div>
                        <label className="block text-sm font-medium text-slate-400 mb-2">Password</label>
                        <input type="password" className="w-full bg-slate-800 border border-slate-700 rounded-lg p-3 text-slate-100 focus:ring-2 focus:ring-primary focus:border-primary transition" placeholder="••••••••" value={password} onChange={e => setPassword(e.target.value)} />
                    </div>
                    <button type="submit" className="w-full btn-primary text-white py-3 rounded-lg font-semibold">{isRegister ? 'Register' : 'Login'}</button>
                    <p className="text-sm text-center text-slate-400">
                        {isRegister ? 'Already have an account?' : "Don't have an account?"}
                        <a href="#" onClick={(e) => { e.preventDefault(); setMode(isRegister ? 'login' : 'register'); }} className="font-medium text-primary-light hover:underline ml-1">
                            {isRegister ? 'Sign in' : 'Sign up'}
                        </a>
                    </p>
                </form>
            </div>
        </div>
    );

    // 사용자 정의 드롭다운 컴포넌트
    const CustomSelect = ({ options, value, onChange, placeholder = "Select..." }) => {
        const [isOpen, setIsOpen] = useState(false);
        const selectedOption = options.find(opt => opt.value === value) || null;
        const selectRef = useRef(null);

        const handleSelect = (option) => {
            onChange(option.value);
            setIsOpen(false);
        };

        useEffect(() => {
            const handleClickOutside = (event) => {
                if (selectRef.current && !selectRef.current.contains(event.target)) {
                    setIsOpen(false);
                }
            };
            document.addEventListener('mousedown', handleClickOutside);
            return () => document.removeEventListener('mousedown', handleClickOutside);
        }, []);

        return (
            <div className="custom-select relative" ref={selectRef}>
                <button
                    type="button"
                    onClick={() => setIsOpen(!isOpen)}
                    className="w-full px-4 py-3 border border-slate-600 rounded-lg focus:border-primary focus:ring-2 focus:ring-primary/50 focus:outline-none transition-all duration-200 bg-slate-700 text-left flex items-center justify-between hover:border-slate-500"
                >
                    <span className={selectedOption ? "text-slate-100" : "text-slate-400"}>
                        {selectedOption ? selectedOption.label : placeholder}
                    </span>
                    <svg className={`w-5 h-5 text-slate-400 transition-transform duration-200 ${isOpen ? 'rotate-180' : ''}`} fill="none" stroke="currentColor" viewBox="0 0 24 24">
                        <path strokeLinecap="round" strokeLinejoin="round" strokeWidth={2} d="M19 9l-7 7-7-7" />
                    </svg>
                </button>

                {isOpen && (
                    <div className="absolute z-50 w-full mt-1 bg-slate-800 border border-slate-700 rounded-lg shadow-2xl backdrop-blur-md animate-fade-in">
                        <div className="py-1 max-h-60 overflow-auto">
                            {options.map((option) => (
                                <button
                                    key={option.value}
                                    type="button"
                                    onClick={() => handleSelect(option)}
                                    className={`w-full px-4 py-3 text-left hover:bg-slate-700/50 hover:text-primary-light transition-all duration-150 flex items-center ${selectedOption?.value === option.value ? 'bg-primary/20 text-primary-light font-medium' : 'text-slate-200'}`}
                                >
                                    <span>{option.label}</span>
                                    {selectedOption?.value === option.value && (
                                        <svg className="w-4 h-4 ml-auto text-primary-light" fill="currentColor" viewBox="0 0 20 20"><path fillRule="evenodd" d="M16.707 5.293a1 1 0 010 1.414l-8 8a1 1 0 01-1.414 0l-4-4a1 1 0 011.414-1.414L8 12.586l7.293-7.293a1 1 0 011.414 0z" clipRule="evenodd" /></svg>
                                    )}
                                </button>
                            ))}
                        </div>
                    </div>
                )}
            </div>
        );
    };

    // 상태 배지 컴포넌트
    const StatusBadge = ({ status }) => {
        const getStatusInfo = (status) => {
            switch (status) {
                case 'running': return { class: 'status-running pulse', text: 'Running', bg: 'bg-green-500/10', text_color: 'text-green-400' };
                case 'stopped': return { class: 'status-stopped', text: 'Stopped', bg: 'bg-red-500/10', text_color: 'text-red-400' };
                case 'stopping': return { class: 'status-stopping pulse', text: 'Stopping', bg: 'bg-amber-500/10', text_color: 'text-amber-400' };
                case 'starting': return { class: 'status-starting pulse', text: 'Starting', bg: 'bg-blue-500/10', text_color: 'text-blue-400' };
                case 'building': return { class: 'status-building pulse', text: 'Building', bg: 'bg-blue-500/10', text_color: 'text-blue-400' };
                case 'deploying': return { class: 'status-deploying pulse', text: 'Deploying', bg: 'bg-blue-500/10', text_color: 'text-blue-400' };
                default: return { class: '', text: 'Unknown', bg: 'bg-slate-500/10', text_color: 'text-slate-400' };
            }
        };
        const statusInfo = getStatusInfo(status);
        return (
            <span className={`inline-flex items-center px-2.5 py-1 rounded-full text-xs font-medium ${statusInfo.bg} ${statusInfo.text_color}`}>
                <span className={`status-indicator ${statusInfo.class} mr-1.5`}></span>
                {statusInfo.text}
            </span>
        );
    };

    // 진행률 바 컴포넌트
    const ProgressBar = ({ progress }) => (
        <div className="w-full bg-slate-700 rounded-full h-2 overflow-hidden">
            <div className="progress-bar h-2 rounded-full" style={{ width: `${progress}%` }}></div>
        </div>
    );

    // 메인 앱 컴포넌트
    function AppRoutes() {
        const location = useLocation();
        const [token, setToken] = useState(localStorage.getItem('token') || '');
        const [username, setUsername] = useState('');
        const [password, setPassword] = useState('');
        const [name, setName] = useState('');
        const [description, setDescription] = useState('');
        const [runType, setRunType] = useState('gradio');
        const [vramRequired, setVramRequired] = useState('0');
        const [files, setFiles] = useState([]);
        const [dragActive, setDragActive] = useState(false);
        const [apps, setApps] = useState([]);
        const [users, setUsers] = useState([]);
        const [logs, setLogs] = useState({});
        const [showLogs, setShowLogs] = useState({});
        const [uploadMsg, setUploadMsg] = useState('');
        const [uploadProgress, setUploadProgress] = useState(0);
        const [templates, setTemplates] = useState([]);
        const [editId, setEditId] = useState(null);
        const [editName, setEditName] = useState('');
        const [editDesc, setEditDesc] = useState('');
        const [tEditId, setTEditId] = useState(null);
        const [tEditName, setTEditName] = useState('');
        const [tEditDesc, setTEditDesc] = useState('');
        const [tEditVram, setTEditVram] = useState('0');
        const [openMenus, setOpenMenus] = useState({});
        const [isAdmin, setIsAdmin] = useState(false);
        const [currentUser, setCurrentUser] = useState('');
        const [mode, setMode] = useState('login');
        const [deployingApps, setDeployingApps] = useState([]);
        const [deployingTemplates, setDeployingTemplates] = useState({});
        const [savingTemplates, setSavingTemplates] = useState({});

        // 메뉴 외부 클릭 시 닫기
        useEffect(() => {
            const handleClickOutside = () => setOpenMenus({});
            document.addEventListener('click', handleClickOutside);
            return () => document.removeEventListener('click', handleClickOutside);
        }, []);
        
        // 로그인/등록 처리
        if (!token) {
            const handleLogin = async (e) => {
                e.preventDefault();
                try {
                    const res = await apiFetch('/login', {
                        method: 'POST',
                        headers: { 'Content-Type': 'application/x-www-form-urlencoded' },
                        body: new URLSearchParams({ username, password })
                    });
                    const data = await res.json();
                    if (data.access_token) {
                        localStorage.setItem('token', data.access_token);
                        setToken(data.access_token);
                    } else {
                        alert('Login failed');
                    }
                } catch (err) {
                    alert('Login failed');
                }
            };

            const handleRegister = async (e) => {
                e.preventDefault();
                try {
                    const res = await apiFetch('/register', {
                        method: 'POST',
                        body: new URLSearchParams({ username, password })
                    });
                    if (res.ok) {
                        alert('User created');
                        setMode('login');
                    } else {
                        alert('Registration failed');
                    }
                } catch (err) {
                    alert('Registration failed');
                }
            };
            
            return (
                <AuthForm
                    isRegister={mode === 'register'}
                    username={username}
                    password={password}
                    setUsername={setUsername}
                    setPassword={setPassword}
                    handleLogin={handleLogin}
                    handleRegister={handleRegister}
                    setMode={setMode}
                />
            );
        }

        // 데이터 가져오기 및 상태 폴링
        useEffect(() => {
            const fetchData = async () => {
                try {
                    const [statusRes, tmplRes, userRes] = await Promise.all([
                        apiFetch('/status'),
                        apiFetch('/templates'),
                        apiFetch('/users/me')
                    ]);
                    const statusData = await statusRes.json();
                    setApps(statusData);
                    const tmplData = await tmplRes.json();
                    setTemplates(tmplData);
                    const userData = userRes.ok ? await userRes.json() : null;
                    if (userData) {
                        setIsAdmin(userData.is_admin);
                        setCurrentUser(userData.username);
                    }
                } catch (error) {
                    console.error("Failed to fetch initial data:", error);
                }
            };
            fetchData();
        }, [token]);

        const refreshStatus = async () => {
            try {
                const res = await apiFetch('/status');
                const data = await res.json();
                const existingIds = new Set(data.map(a => a.id));
                const remainingDeploying = deployingApps.filter(d => !existingIds.has(d.id));
                setDeployingApps(remainingDeploying);
                const newDeployingTemplates = { ...deployingTemplates };
                Object.entries(deployingTemplates).forEach(([tid, aid]) => {
                    if (existingIds.has(aid)) delete newDeployingTemplates[tid];
                });
                setDeployingTemplates(newDeployingTemplates);
                setApps([...remainingDeploying, ...data]);
            } catch (error) {
                console.error("Failed to refresh status:", error);
            }
        };

        useEffect(() => {
            const interval = setInterval(refreshStatus, 2000);
            return () => clearInterval(interval);
        }, [deployingApps, deployingTemplates]);
        
        const handleDragOver = (e) => { e.preventDefault(); e.stopPropagation(); if (!dragActive) setDragActive(true); };
        const handleDragLeave = (e) => { e.preventDefault(); e.stopPropagation(); setDragActive(false); };
        const handleDrop = (e) => {
            e.preventDefault(); e.stopPropagation(); setDragActive(false);
            if (e.dataTransfer.files && e.dataTransfer.files.length > 0) {
                setFiles(e.dataTransfer.files);
                e.dataTransfer.clearData();
            }
        };
        
        const handleUpload = async (e) => {
            e.preventDefault();
            if (files.length === 0) {
                setUploadMsg('Error: Please select a file to upload.');
                return;
            }
        
            setUploadMsg('Upload started...');
            setUploadProgress(50);
        
            const formData = new FormData();
            formData.append('name', name);
            formData.append('description', description);
            formData.append('file', files[0]);
            formData.append('vram_required', vramRequired);
        
            try {
                const res = await apiFetch('/upload', {
                    method: 'POST',
                    body: formData,
                });
        
                const data = await res.json();
        
                if (res.ok) {
                    setUploadMsg('Upload finished: ' + (data.app_id || ''));
                    setName('');
                    setDescription('');
                    setRunType('gradio');
                    setVramRequired('0');
                    setFiles([]);
                    await refreshStatus();
                } else {
                    setUploadMsg('Error: ' + (data.detail || 'upload failed'));
                }
            } catch (error) {
                setUploadMsg('Error uploading app.');
                console.error("Upload error:", error);
            } finally {
                setTimeout(() => setUploadProgress(0), 3000);
            }
        };

        const toggleLogs = async (appId) => {
            if (showLogs[appId]) {
                setShowLogs(prev => ({ ...prev, [appId]: false })); return;
            }
            try {
                const res = await apiFetch(`/logs/${appId}`);
                const text = await res.text();
                setLogs(prev => ({ ...prev, [appId]: text }));
                setShowLogs(prev => ({ ...prev, [appId]: true }));
            } catch {
                setLogs(prev => ({ ...prev, [appId]: 'Failed to load logs.' }));
                setShowLogs(prev => ({ ...prev, [appId]: true }));
            }
        };
        const toggleMenu = (appId, e) => { e.stopPropagation(); setOpenMenus(prev => ({ [appId]: !prev[appId] })); };
        const closeMenu = (appId) => setOpenMenus(prev => ({ ...prev, [appId]: false }));
        const stopApp = async (id) => { await apiFetch(`/stop/${id}`, { method: 'POST' }); refreshStatus(); };
        const restartApp = async (id) => { await apiFetch(`/restart/${id}`, { method: 'POST' }); refreshStatus(); };
        const deleteApp = async (id) => {
            await apiFetch(`/apps/${id}`, { method: 'DELETE' });
            refreshStatus();
        };
        const deployTemplate = async (id) => {
            setDeployingTemplates(prev => ({ ...prev, [id]: true }));
            const template = templates.find(tmp => tmp.id === id) || {};
            try {
                const form = new FormData();
                form.append('vram_required', template.vram_required);
                const res = await apiFetch(`/deploy_template/${id}`, { method: 'POST', body: form });
                const data = await res.json();
                const placeholder = { id: data.app_id, name: template.name || id, description: template.description || '', status: 'deploying', url: data.url, gpu: null };
                setDeployingApps(prev => [...prev, placeholder]);
                setDeployingTemplates(prev => ({ ...prev, [id]: data.app_id }));
                setApps(prev => [placeholder, ...prev]);
            } catch {
                setDeployingTemplates(prev => { const n = { ...prev }; delete n[id]; return n; });
            }
        };
        const saveTemplate = async (id) => {
            setSavingTemplates(prev => ({ ...prev, [id]: true }));
            try {
                await apiFetch(`/save_template/${id}`, { method: 'POST' });
                const res = await apiFetch('/templates');
                setTemplates(await res.json());
                alert('Template saved');
            } catch { alert('Failed to save template'); }
            finally { setSavingTemplates(prev => ({ ...prev, [id]: false })); }
        };
        const startTemplateEdit = (t) => {
            setTEditId(t.id);
            setTEditName(t.name || '');
            setTEditDesc(t.description || '');
            setTEditVram(String(t.vram_required || 0));
        };
        const cancelTemplateEdit = () => {
            setTEditId(null);
            setTEditName('');
            setTEditDesc('');
            setTEditVram('0');
        };
        const saveTemplateEdit = async () => {
            await apiFetch('/edit_template', {
                method: 'POST',
                headers: { 'Content-Type': 'application/json' },
                body: JSON.stringify({
                    template_id: tEditId,
                    name: tEditName,
                    description: tEditDesc,
                    vram_required: parseInt(tEditVram || '0', 10)
                })
            });
            const res = await apiFetch('/templates');
            setTemplates(await res.json());
            cancelTemplateEdit();
        };
        const deleteTemplate = async (id) => {
            await apiFetch(`/templates/${id}`, { method: 'DELETE' });
            const res = await apiFetch('/templates');
            setTemplates(await res.json());
        };
        const startEdit = (app) => { setEditId(app.id); setEditName(app.name || ''); setEditDesc(app.description || ''); };
        const cancelEdit = () => { setEditId(null); setEditName(''); setEditDesc(''); };
        const saveEdit = async () => {
            await apiFetch('/edit_app', { method: 'POST', headers: { 'Content-Type': 'application/json' }, body: JSON.stringify({ app_id: editId, name: editName, description: editDesc }) });
            refreshStatus(); cancelEdit();
        };

        return (
            <>
            {editId && (
                <div className="fixed inset-0 bg-black/60 flex items-center justify-center z-50">
                    <div className="bg-slate-800 border border-slate-600 rounded-lg p-6 w-96 space-y-4">
                        <h3 className="text-xl font-semibold text-slate-100">Edit App</h3>
                        <div>
                            <label className="block text-sm font-medium text-slate-400 mb-1">Name</label>
                            <input type="text" className="w-full bg-slate-700 border border-slate-600 rounded-lg p-2 text-slate-100" value={editName} onChange={e => setEditName(e.target.value)} />
                        </div>
                        <div>
                            <label className="block text-sm font-medium text-slate-400 mb-1">Description</label>
                            <textarea rows="3" className="w-full bg-slate-700 border border-slate-600 rounded-lg p-2 text-slate-100" value={editDesc} onChange={e => setEditDesc(e.target.value)} />
                        </div>
                        <div className="flex justify-end space-x-2">
                            <button onClick={cancelEdit} className="px-4 py-2 rounded-md bg-slate-600 text-sm">Cancel</button>
                            <button onClick={saveEdit} className="px-4 py-2 rounded-md bg-primary text-white text-sm">Save</button>
                        </div>
                    </div>
                </div>
            )}
            {tEditId && (
                <div className="fixed inset-0 bg-black/60 flex items-center justify-center z-50">
                    <div className="bg-slate-800 border border-slate-600 rounded-lg p-6 w-96 space-y-4">
                        <h3 className="text-xl font-semibold text-slate-100">Edit Template</h3>
                        <div>
                            <label className="block text-sm font-medium text-slate-400 mb-1">Name</label>
                            <input type="text" className="w-full bg-slate-700 border border-slate-600 rounded-lg p-2 text-slate-100" value={tEditName} onChange={e => setTEditName(e.target.value)} />
                        </div>
                        <div>
                            <label className="block text-sm font-medium text-slate-400 mb-1">Description</label>
                            <textarea rows="3" className="w-full bg-slate-700 border border-slate-600 rounded-lg p-2 text-slate-100" value={tEditDesc} onChange={e => setTEditDesc(e.target.value)} />
                        </div>
                        <div>
                            <label className="block text-sm font-medium text-slate-400 mb-1">VRAM (MB)</label>
                            <input type="number" className="w-full bg-slate-700 border border-slate-600 rounded-lg p-2 text-slate-100" value={tEditVram} onChange={e => setTEditVram(e.target.value)} />
                        </div>
                        <div className="flex justify-end space-x-2">
                            <button onClick={cancelTemplateEdit} className="px-4 py-2 rounded-md bg-slate-600 text-sm">Cancel</button>
                            <button onClick={saveTemplateEdit} className="px-4 py-2 rounded-md bg-primary text-white text-sm">Save</button>
                        </div>
                    </div>
                </div>
            )}
            <div className="min-h-screen bg-slate-900">
                {/* Header */}
                <header className="bg-slate-900/70 backdrop-blur-lg border-b border-slate-700/50 sticky top-0 z-50">
                    <div className="max-w-7xl mx-auto px-4 sm:px-6 lg:px-8">
                        <div className="flex justify-between items-center py-4">
                            <div className="flex items-center space-x-3">
                                <div className="w-9 h-9 bg-gradient-to-r from-primary to-secondary rounded-lg flex items-center justify-center shadow-lg">
                                    <span className="text-white font-bold text-lg">A</span>
                                </div>
                                <Link to="/" className="text-xl font-bold bg-gradient-to-r from-slate-200 to-slate-400 bg-clip-text text-transparent">AI Portal</Link>
                            </div>
                            
                            <nav className="flex items-center space-x-2 bg-slate-800 rounded-lg p-1">
                                {[{path: '/', label: 'Create App'}, {path: '/apps', label: `My Apps (${apps.length})`}, isAdmin && {path: '/user-admin', label: 'Users'}].filter(Boolean).map(item => (
                                    <Link key={item.path} to={item.path} className={`px-3 py-1.5 rounded-md text-sm font-medium transition-all duration-200 ${location.pathname === item.path ? 'bg-slate-700 text-white shadow-sm' : 'text-slate-400 hover:text-white'}`}>{item.label}</Link>
                                ))}
                            </nav>

                            <div className="flex items-center space-x-4">
                                {currentUser && <span className="text-sm text-slate-400">Welcome, {currentUser}</span>}
                                <button onClick={() => { localStorage.removeItem('token'); setToken(''); }} className="px-3 py-1.5 rounded-md text-sm font-medium text-slate-400 hover:text-white hover:bg-slate-700 transition-colors">Logout</button>
                            </div>
                        </div>
                    </div>
                </header>

                <main className="max-w-7xl mx-auto px-4 sm:px-6 lg:px-8 py-10">
                    <Switch>
                        <Route exact path="/">
                            <div className="grid grid-cols-1 lg:grid-cols-5 gap-8">
                                {/* Upload Form */}
                                <div className="lg:col-span-3 space-y-6 animate-slide-up">
                                    <div className="bg-slate-800/50 backdrop-blur-lg border border-slate-700 rounded-2xl shadow-2xl p-8">
                                        <div className="flex items-center space-x-4 mb-6">
                                            <div className="w-12 h-12 bg-gradient-to-br from-primary to-secondary rounded-xl flex items-center justify-center shadow-lg"><span className="text-white text-2xl font-bold">+</span></div>
                                            <h2 className="text-2xl font-bold text-slate-100">Deploy New App</h2>
                                        </div>
                                        
                                        <form onSubmit={handleUpload} className="space-y-6">
                                            {/* Form Fields */}
                                            <div>
                                                <label className="block text-sm font-medium text-slate-400 mb-2">App Name</label>
                                                <input type="text" className="w-full bg-slate-700 border border-slate-600 rounded-lg p-3 text-slate-100 focus:ring-2 focus:ring-primary focus:border-primary transition" placeholder="My Awesome AI App" value={name} onChange={e => setName(e.target.value)} />
                                            </div>
                                            <div>
                                                <label className="block text-sm font-medium text-slate-400 mb-2">Description</label>
                                                <textarea className="w-full bg-slate-700 border border-slate-600 rounded-lg p-3 text-slate-100 focus:ring-2 focus:ring-primary focus:border-primary transition" placeholder="Brief description of your app..." rows="3" value={description} onChange={e => setDescription(e.target.value)} />
                                            </div>
                                            <div className="grid grid-cols-1 md:grid-cols-2 gap-6">
                                                <div>
                                                    <label className="block text-sm font-medium text-slate-400 mb-2">Runtime</label>
                                                    <CustomSelect options={[{ value: 'gradio', label: 'Gradio' }, { value: 'docker', label: 'Docker' }]} value={runType} onChange={(value) => setRunType(value)} />                            
                                                </div>
                                                <div>
                                                    <label className="block text-sm font-medium text-slate-400 mb-2">VRAM (MB)</label>
                                                    <input type="number" className="w-full bg-slate-700 border border-slate-600 rounded-lg p-3 text-slate-100 focus:ring-2 focus:ring-primary focus:border-primary transition" placeholder="0" value={vramRequired} onChange={e => setVramRequired(e.target.value)} />
                                                </div>
                                            </div>
                                            <div>
                                                <label className="block text-sm font-medium text-slate-400 mb-2">Upload Files</label>
                                                <div className={`upload-area border-2 border-dashed rounded-lg p-8 text-center ${dragActive ? 'drag-active' : ''}`} onDragOver={handleDragOver} onDragEnter={handleDragOver} onDragLeave={handleDragLeave} onDrop={handleDrop}>
                                                    <input type="file" className="hidden" id="file-upload" onChange={e => setFiles(e.target.files)} multiple />
                                                    <label htmlFor="file-upload" className="cursor-pointer">
                                                        <svg className="mx-auto h-12 w-12 text-slate-500" stroke="currentColor" fill="none" viewBox="0 0 48 48" aria-hidden="true"><path d="M28 8H12a4 4 0 00-4 4v20m32-12v8m0 0v8a4 4 0 01-4 4H12a4 4 0 01-4-4v-4m32-4l-3.172-3.172a4 4 0 00-5.656 0L28 28M8 32l9.172-9.172a4 4 0 015.656 0L28 28m0 0l4 4m4-24h8m-4-4v8" strokeWidth="2" strokeLinecap="round" strokeLinejoin="round" /></svg>
                                                        <p className="mt-4 text-sm text-slate-300">Click to upload or <span className="font-semibold text-primary-light">drag and drop</span></p>
                                                        <p className="text-xs text-slate-500 mt-1">ZIP, PY, or any project files</p>
                                                        {files.length > 0 && <p className="mt-3 text-sm text-primary-light font-medium">{files.length} file(s) selected</p>}
                                                    </label>
                                                </div>
                                            </div>
                                            <button type="submit" className="w-full btn-primary text-white py-3 px-6 rounded-lg font-semibold text-base shadow-lg">Deploy App</button>
                                        </form>
                                        {/* Upload Status */}
                                        {uploadProgress > 0 && (
                                            <div className="mt-4">
                                                <div className="flex justify-between text-sm text-slate-400 mb-2"><span>Uploading...</span></div>
                                                <ProgressBar progress={uploadProgress} />
                                            </div>
                                        )}
                                        {uploadMsg && (
                                            <div className={`mt-4 p-3 rounded-lg text-sm ${uploadMsg.includes('Error') ? 'bg-red-500/10 text-red-400 border border-red-500/20' : 'bg-green-500/10 text-green-400 border border-green-500/20'}`}>{uploadMsg}</div>
                                        )}
                                    </div>
                                </div>
                                {/* Templates */}
                                <div className="lg:col-span-2 space-y-6 animate-slide-up" style={{animationDelay: '0.2s'}}>
                                    <div className="bg-slate-800/50 backdrop-blur-lg border border-slate-700 rounded-2xl shadow-2xl p-8">
                                        <div className="flex items-center space-x-4 mb-6">
                                            <div className="w-12 h-12 bg-gradient-to-br from-emerald-500 to-teal-500 rounded-xl flex items-center justify-center shadow-lg"><span className="text-white text-2xl">⚡️</span></div>
                                            <h2 className="text-2xl font-bold text-slate-100">Templates</h2>
                                        </div>
                                        <div className="grid grid-cols-1 md:grid-cols-2 gap-4 max-h-[500px] overflow-y-auto pr-2">
                                            {templates.length > 0 ? templates.map(t => (
                                                <div key={t.id} className="bg-slate-900/50 border border-slate-700 rounded-lg p-4 hover:border-primary/50 transition-all duration-200">
                                                    <h3 className="font-semibold text-slate-100">{t.name}</h3>
                                                    <p className="text-sm text-slate-400 mt-1">{t.description}</p>
                                                    <div className="flex items-center space-x-4 mt-3 text-xs text-slate-500">
                                                        <span>Type: {t.type}</span><span>VRAM: {t.vram_required} MB</span>
                                                    </div>
                                                    <div className="mt-4 flex flex-wrap gap-2">
                                                        <button onClick={() => deployTemplate(t.id)} className="flex-1 bg-primary text-white px-3 py-1.5 rounded-md text-sm font-medium hover:bg-primary-hover transition-colors" disabled={deployingTemplates[t.id]}>{deployingTemplates[t.id] ? 'Deploying...' : 'Deploy'}</button>
<<<<<<< HEAD
                                                        <button onClick={() => startTemplateEdit(t)} className="flex-1 bg-slate-600 text-white px-3 py-1.5 rounded-md text-sm font-medium hover:bg-slate-500 transition-colors">Edit</button>
                                                        <button onClick={() => deleteTemplate(t.id)} className="flex-1 bg-red-500/10 text-red-400 px-3 py-1.5 rounded-md text-sm font-medium hover:bg-red-500/20 transition-colors">Delete</button>
=======
                                                        <button onClick={() => startTemplateEdit(t)} className="bg-slate-600 text-white px-3 py-1.5 rounded-md text-sm font-medium hover:bg-slate-500 transition-colors">Edit</button>
                                                        <button onClick={() => deleteTemplate(t.id)} className="bg-red-500/10 text-red-400 px-3 py-1.5 rounded-md text-sm font-medium hover:bg-red-500/20 transition-colors">Delete</button>
>>>>>>> c4ade281
                                                    </div>
                                                </div>
                                            )) : <p className="text-slate-400 text-center py-8">No templates available.</p>}
                                        </div>
                                    </div>
                                </div>
                            </div>
                        </Route>
                        
                        <Route path="/apps">
                            <div className="space-y-8 animate-fade-in">
                                <div className="text-center">
                                    <h2 className="text-4xl font-bold text-slate-100">Your AI Applications</h2>
                                    <p className="text-slate-400 mt-2">Manage and monitor your deployed applications</p>
                                </div>
                                {apps.length === 0 ? (
                                    <div className="bg-slate-800/50 border border-slate-700 rounded-2xl p-12 text-center">
                                        <h3 className="text-xl font-semibold text-slate-100">No apps deployed yet</h3>
                                        <p className="text-slate-400 my-4">Get started by creating your first AI application.</p>
                                        <Link to="/" className="btn-primary text-white px-6 py-3 rounded-lg font-medium inline-block">Create Your First App</Link>
                                    </div>
                                ) : (
                                    <div className="grid grid-cols-1 md:grid-cols-2 xl:grid-cols-3 gap-6">
                                        {apps.map(app => (
                                            <div key={app.id} className="bg-slate-800/50 backdrop-blur-lg border border-slate-700 rounded-2xl p-6 card-hover relative overflow-hidden flex flex-col justify-between">
                                                <div>
                                                    <div className="flex justify-between items-start">
                                                        <div className="w-12 h-12 bg-gradient-to-br from-primary to-secondary rounded-xl flex items-center justify-center mb-4 shadow-lg">
                                                            <span className="text-white font-bold text-2xl">{(app.name || app.id).charAt(0).toUpperCase()}</span>
                                                        </div>
                                                        <div className="flex items-center space-x-2 z-10" onClick={e => e.stopPropagation()}>
                                                            <StatusBadge status={app.status} />
                                                            <div className="relative">
                                                                <button onClick={(e) => toggleMenu(app.id, e)} className="w-8 h-8 flex items-center justify-center rounded-full hover:bg-slate-700 text-slate-400">⋯</button>
                                                                {openMenus[app.id] && (
                                                                    <div className="absolute right-0 mt-2 w-40 bg-slate-800 border border-slate-700 rounded-lg shadow-2xl z-20 animate-fade-in">
                                                                        <a onClick={() => { toggleLogs(app.id); closeMenu(app.id); }} className="block w-full text-left px-4 py-2 text-sm text-slate-300 hover:bg-slate-700/50 cursor-pointer">{showLogs[app.id] ? 'Hide Logs' : 'View Logs'}</a>
                                                                        <a onClick={() => { app.status === 'running' ? stopApp(app.id) : restartApp(app.id); closeMenu(app.id); }} className="block w-full text-left px-4 py-2 text-sm text-slate-300 hover:bg-slate-700/50 cursor-pointer">{app.status === 'running' ? 'Stop' : 'Start'}</a>
                                                                        <a onClick={() => { startEdit(app); closeMenu(app.id); }} className="block w-full text-left px-4 py-2 text-sm text-slate-300 hover:bg-slate-700/50 cursor-pointer">Edit</a>
                                                                        <a onClick={() => { saveTemplate(app.id); closeMenu(app.id); }} className="block w-full text-left px-4 py-2 text-sm text-slate-300 hover:bg-slate-700/50 cursor-pointer" disabled={savingTemplates[app.id]}>{savingTemplates[app.id] ? 'Saving…' : 'Save as Template'}</a>
                                                                        <a onClick={() => { deleteApp(app.id); closeMenu(app.id); }} className="block w-full text-left px-4 py-2 text-sm text-red-400 hover:bg-red-500/20 cursor-pointer">Delete App</a>
                                                                    </div>
                                                                )}
                                                            </div>
                                                        </div>
                                                    </div>
                                                    <h3 className="text-xl font-semibold text-slate-100 mb-1 truncate">{app.name || app.id}</h3>
                                                    <p className="text-xs text-slate-500 font-mono break-all">ID: {app.id}</p>
                                                    {app.description && <p className="text-sm text-slate-400 mt-3 h-10 line-clamp-2">{app.description}</p>}
                                                    {app.gpu !== null && app.gpu !== undefined && <div className="mt-3"><span className="inline-flex items-center px-2 py-1 rounded-full text-xs font-medium bg-purple-500/10 text-purple-400">🎮 GPU {app.gpu}</span></div>}
                                                </div>
                                                
                                                {showLogs[app.id] && (
                                                    <div className="mt-4 border-t border-slate-700 pt-4" onClick={e => e.stopPropagation()}>
                                                        <div className="bg-slate-900 rounded-lg p-4 max-h-48 overflow-auto"><pre className="text-green-400 text-xs font-mono whitespace-pre-wrap">{logs[app.id] || 'Loading logs...'}</pre></div>
                                                    </div>
                                                )}

                                                <div className="mt-6">
                                                    <button onClick={() => app.url && window.open(`${nginxBase}${app.url}`, '_blank')} disabled={app.status !== 'running'} className="w-full text-center px-4 py-2 rounded-lg text-sm font-semibold transition-colors duration-200 bg-primary text-white hover:bg-primary-hover disabled:bg-slate-700 disabled:text-slate-400 disabled:cursor-not-allowed">Open App</button>
                                                </div>
                                            </div>
                                        ))}
                                    </div>
                                )}
                            </div>
                        </Route>
                        {/* User Admin Route can be added here with similar styling */}
                    </Switch>
                </main>
                
                <footer className="border-t border-slate-700/50 mt-16">
                    <div className="max-w-7xl mx-auto px-4 sm:px-6 lg:px-8 py-8 text-center text-slate-500">
                        <p className="text-sm">AI App Portal</p>
                        <p className="text-xs mt-2">© {new Date().getFullYear()} - All rights reserved.</p>
                    </div>
                </footer>
            </div>
            </>
        );
    }

    function App() {
        return (
            <BrowserRouter>
                <AppRoutes />
            </BrowserRouter>
        );
    }

    ReactDOM.createRoot(document.getElementById('root')).render(<App />);<|MERGE_RESOLUTION|>--- conflicted
+++ resolved
@@ -613,13 +613,9 @@
                                                     </div>
                                                     <div className="mt-4 flex flex-wrap gap-2">
                                                         <button onClick={() => deployTemplate(t.id)} className="flex-1 bg-primary text-white px-3 py-1.5 rounded-md text-sm font-medium hover:bg-primary-hover transition-colors" disabled={deployingTemplates[t.id]}>{deployingTemplates[t.id] ? 'Deploying...' : 'Deploy'}</button>
-<<<<<<< HEAD
                                                         <button onClick={() => startTemplateEdit(t)} className="flex-1 bg-slate-600 text-white px-3 py-1.5 rounded-md text-sm font-medium hover:bg-slate-500 transition-colors">Edit</button>
                                                         <button onClick={() => deleteTemplate(t.id)} className="flex-1 bg-red-500/10 text-red-400 px-3 py-1.5 rounded-md text-sm font-medium hover:bg-red-500/20 transition-colors">Delete</button>
-=======
-                                                        <button onClick={() => startTemplateEdit(t)} className="bg-slate-600 text-white px-3 py-1.5 rounded-md text-sm font-medium hover:bg-slate-500 transition-colors">Edit</button>
-                                                        <button onClick={() => deleteTemplate(t.id)} className="bg-red-500/10 text-red-400 px-3 py-1.5 rounded-md text-sm font-medium hover:bg-red-500/20 transition-colors">Delete</button>
->>>>>>> c4ade281
+
                                                     </div>
                                                 </div>
                                             )) : <p className="text-slate-400 text-center py-8">No templates available.</p>}
