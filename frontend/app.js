--- conflicted
+++ resolved
@@ -29,13 +29,8 @@
             }
           },
           animation: {
-<<<<<<< HEAD
             'fade-in': 'fadeIn 0.15s ease-in-out forwards',
             'slide-up': 'slideUp 0.15s ease-out forwards',
-=======
-            'fade-in': 'fadeIn 0.3s ease-in-out forwards',
-            'slide-up': 'slideUp 0.3s ease-out forwards',
->>>>>>> d8ab758e
           },
           keyframes: {
             fadeIn: {
@@ -246,11 +241,8 @@
                     if (data.access_token) {
                         localStorage.setItem('token', data.access_token);
                         setToken(data.access_token);
-<<<<<<< HEAD
                         window.location.href = '/';
-=======
-                        history.push('/');
->>>>>>> d8ab758e
+
                     } else {
                         alert('Login failed');
                     }
@@ -555,11 +547,8 @@
 
                             <div className="flex items-center space-x-4">
                                 {currentUser && <span className="text-sm text-slate-400">Welcome, {currentUser}</span>}
-<<<<<<< HEAD
                                 <button onClick={() => { localStorage.removeItem('token'); setToken(''); setMode('login'); window.location.href = '/'; }} className="px-3 py-1.5 rounded-md text-sm font-medium text-slate-400 hover:text-white hover:bg-slate-700 transition-colors">Logout</button>
-=======
-                                <button onClick={() => { localStorage.removeItem('token'); setToken(''); history.push('/'); }} className="px-3 py-1.5 rounded-md text-sm font-medium text-slate-400 hover:text-white hover:bg-slate-700 transition-colors">Logout</button>
->>>>>>> d8ab758e
+
                             </div>
                         </div>
                     </div>
