    // Tailwind CSS 다크 모드 및 사용자 정의 테마 설정
    tailwind.config = {
      darkMode: 'class', // 클래스 기반 다크 모드 활성화
      theme: {
        extend: {
          fontFamily: {
            sans: ['Inter', 'system-ui', 'sans-serif'],
          },
          colors: {
            // 새로운 색상 팔레트
            primary: {
              DEFAULT: '#4f46e5', // indigo-600
              hover: '#4338ca', // indigo-700
              light: '#c7d2fe', // indigo-200
            },
            secondary: '#7c3aed', // violet-600
            slate: {
                50: '#f8fafc',
                100: '#f1f5f9',
                200: '#e2e8f0',
                300: '#cbd5e1',
                400: '#94a3b8',
                500: '#64748b',
                600: '#475569',
                700: '#334155',
                800: '#1e293b',
                900: '#0f172a',
                950: '#020617'
            }
          },
          animation: {
            'fade-in': 'fadeIn 0.15s ease-in-out forwards',
            'slide-up': 'slideUp 0.15s ease-out forwards',
          },
          keyframes: {
            fadeIn: {
              '0%': { opacity: '0' },
              '100%': { opacity: '1' },
            },
            slideUp: {
              '0%': { transform: 'translateY(20px)', opacity: '0' },
              '100%': { transform: 'translateY(0)', opacity: '1' },
            }
          }
        }
      }
    }

    // React 및 React Router 훅 가져오기
    const { useState, useEffect, useRef } = React;
    const { BrowserRouter, Switch, Route, Link, useLocation, useHistory } = ReactRouterDOM;

    const nginxBase = window.location.protocol + '//' + window.location.hostname + ':8080';

    // API 요청 래퍼 함수
    const apiFetch = async (url, options = {}) => {
      const token = localStorage.getItem('token');
      options.headers = options.headers || {};
      if (token) {
        options.headers['Authorization'] = 'Bearer ' + token;
      }
      const response = await fetch(url, options);
      if (response.status === 401) {
        localStorage.removeItem('token');
        window.location.href = '/';
        throw new Error('Unauthorized');
      }
      return response;
    };

    // [FIXED] 로그인/등록 폼 컴포넌트 분리
    const AuthForm = ({ isRegister, username, password, setUsername, setPassword, handleLogin, handleRegister, setMode }) => (
        <div className="min-h-screen flex items-center justify-center bg-slate-950 p-4">
            <div className="w-full max-w-md mx-auto animate-slide-up">
                <form onSubmit={isRegister ? handleRegister : handleLogin} className="bg-slate-900/50 backdrop-blur-lg border border-slate-700 p-8 rounded-2xl shadow-2xl space-y-6">
                    <div className="text-center">
                        <h2 className="text-3xl font-bold text-slate-100">{isRegister ? 'Create Account' : 'Welcome Back'}</h2>
                        <p className="text-slate-400 mt-2">{isRegister ? 'Join our platform today!' : 'Sign in to continue'}</p>
                    </div>
                    <div>
                        <label className="block text-sm font-medium text-slate-400 mb-2">Username</label>
                        <input type="text" className="w-full bg-slate-800 border border-slate-700 rounded-lg p-3 text-slate-100 focus:border-primary focus:outline-none transition" placeholder="Enter your username" value={username} onChange={e => setUsername(e.target.value)} />
                    </div>
                    <div>
                        <label className="block text-sm font-medium text-slate-400 mb-2">Password</label>
                        <input type="password" className="w-full bg-slate-800 border border-slate-700 rounded-lg p-3 text-slate-100 focus:border-primary focus:outline-none transition" placeholder="••••••••" value={password} onChange={e => setPassword(e.target.value)} />
                    </div>
                    <button type="submit" className="w-full btn-primary text-white py-3 rounded-lg font-semibold">{isRegister ? 'Register' : 'Login'}</button>
                    <p className="text-sm text-center text-slate-400">
                        {isRegister ? 'Already have an account?' : "Don't have an account?"}
                        <a href="#" onClick={(e) => { e.preventDefault(); setMode(isRegister ? 'login' : 'register'); }} className="font-medium text-primary-light hover:underline ml-1">
                            {isRegister ? 'Sign in' : 'Sign up'}
                        </a>
                    </p>
                </form>
            </div>
        </div>
    );

    // 사용자 정의 드롭다운 컴포넌트
    const CustomSelect = ({ options, value, onChange, placeholder = "Select..." }) => {
        const [isOpen, setIsOpen] = useState(false);
        const selectedOption = options.find(opt => opt.value === value) || null;
        const selectRef = useRef(null);

        const handleSelect = (option) => {
            onChange(option.value);
            setIsOpen(false);
        };

        useEffect(() => {
            const handleClickOutside = (event) => {
                if (selectRef.current && !selectRef.current.contains(event.target)) {
                    setIsOpen(false);
                }
            };
            document.addEventListener('mousedown', handleClickOutside);
            return () => document.removeEventListener('mousedown', handleClickOutside);
        }, []);

        return (
            <div className="custom-select relative" ref={selectRef}>
                <button
                    type="button"
                    onClick={() => setIsOpen(!isOpen)}
                    className="w-full px-4 py-3 border border-slate-600 rounded-lg focus:border-primary focus:outline-none transition-all duration-200 bg-slate-700 text-left flex items-center justify-between hover:border-slate-500"
                >
                    <span className={selectedOption ? "text-slate-100" : "text-slate-400"}>
                        {selectedOption ? selectedOption.label : placeholder}
                    </span>
                    <svg className={`w-5 h-5 text-slate-400 transition-transform duration-200 ${isOpen ? 'rotate-180' : ''}`} fill="none" stroke="currentColor" viewBox="0 0 24 24">
                        <path strokeLinecap="round" strokeLinejoin="round" strokeWidth={2} d="M19 9l-7 7-7-7" />
                    </svg>
                </button>

                {isOpen && (
                    <div className="absolute z-50 w-full mt-1 bg-slate-800 border border-slate-700 rounded-lg shadow-2xl backdrop-blur-md animate-fade-in">
                        <div className="py-1 max-h-60 overflow-auto">
                            {options.map((option) => (
                                <button
                                    key={option.value}
                                    type="button"
                                    onClick={() => handleSelect(option)}
                                    className={`w-full px-4 py-3 text-left hover:bg-slate-700/50 hover:text-primary-light transition-all duration-150 flex items-center ${selectedOption?.value === option.value ? 'bg-primary/20 text-primary-light font-medium' : 'text-slate-200'}`}
                                >
                                    <span>{option.label}</span>
                                    {selectedOption?.value === option.value && (
                                        <svg className="w-4 h-4 ml-auto text-primary-light" fill="currentColor" viewBox="0 0 20 20"><path fillRule="evenodd" d="M16.707 5.293a1 1 0 010 1.414l-8 8a1 1 0 01-1.414 0l-4-4a1 1 0 011.414-1.414L8 12.586l7.293-7.293a1 1 0 011.414 0z" clipRule="evenodd" /></svg>
                                    )}
                                </button>
                            ))}
                        </div>
                    </div>
                )}
            </div>
        );
    };

    // 상태 배지 컴포넌트
    const StatusBadge = ({ status }) => {
        const getStatusInfo = (status) => {
            switch (status) {
                case 'running': return { class: 'status-running pulse', text: 'Running', bg: 'bg-green-500/10', text_color: 'text-green-400' };
                case 'stopped': return { class: 'status-stopped', text: 'Stopped', bg: 'bg-red-500/10', text_color: 'text-red-400' };
                case 'stopping': return { class: 'status-stopping pulse', text: 'Stopping', bg: 'bg-amber-500/10', text_color: 'text-amber-400' };
                case 'starting': return { class: 'status-starting pulse', text: 'Starting', bg: 'bg-blue-500/10', text_color: 'text-blue-400' };
                case 'building': return { class: 'status-building pulse', text: 'Building', bg: 'bg-blue-500/10', text_color: 'text-blue-400' };
                case 'deploying': return { class: 'status-deploying pulse', text: 'Deploying', bg: 'bg-blue-500/10', text_color: 'text-blue-400' };
                default: return { class: '', text: 'Unknown', bg: 'bg-slate-500/10', text_color: 'text-slate-400' };
            }
        };
        const statusInfo = getStatusInfo(status);
        return (
            <span className={`inline-flex items-center px-2.5 py-1 rounded-full text-xs font-medium ${statusInfo.bg} ${statusInfo.text_color}`}>
                <span className={`status-indicator ${statusInfo.class} mr-1.5`}></span>
                {statusInfo.text}
            </span>
        );
    };

    // 진행률 바 컴포넌트
    const ProgressBar = ({ progress }) => (
        <div className="w-full bg-slate-700 rounded-full h-2 overflow-hidden">
            <div className="progress-bar h-2 rounded-full" style={{ width: `${progress}%` }}></div>
        </div>
    );

    // 메인 앱 컴포넌트
    function AppRoutes() {
        const location = useLocation();
        const history = useHistory();
        const [token, setToken] = useState(localStorage.getItem('token') || '');
        const [username, setUsername] = useState('');
        const [password, setPassword] = useState('');
        const [name, setName] = useState('');
        const [description, setDescription] = useState('');
        const [runType, setRunType] = useState('gradio');
        const [vramRequired, setVramRequired] = useState('0');
        const [files, setFiles] = useState([]);
        const [dragActive, setDragActive] = useState(false);
        const [apps, setApps] = useState([]);
        const [users, setUsers] = useState([]);
        const [logs, setLogs] = useState({});
        const [showLogs, setShowLogs] = useState({});
        const [uploadMsg, setUploadMsg] = useState('');
        const [uploadProgress, setUploadProgress] = useState(0);
        const [templates, setTemplates] = useState([]);
        const [editId, setEditId] = useState(null);
        const [editName, setEditName] = useState('');
        const [editDesc, setEditDesc] = useState('');
        const [tEditId, setTEditId] = useState(null);
        const [tEditName, setTEditName] = useState('');
        const [tEditDesc, setTEditDesc] = useState('');
        const [tEditVram, setTEditVram] = useState('0');
        const [openMenus, setOpenMenus] = useState({});
        const [openTemplateMenus, setOpenTemplateMenus] = useState({});
        const [isAdmin, setIsAdmin] = useState(false);
        const [currentUser, setCurrentUser] = useState('');
        const [mode, setMode] = useState('login');
        const [deployingApps, setDeployingApps] = useState([]);
        const [deployingTemplates, setDeployingTemplates] = useState({});
        const [savingTemplates, setSavingTemplates] = useState({});

        // 메뉴 외부 클릭 시 닫기
        useEffect(() => {
            const handleClickOutside = () => {
                setOpenMenus({});
                setOpenTemplateMenus({});
            };
            document.addEventListener('click', handleClickOutside);
            return () => document.removeEventListener('click', handleClickOutside);
        }, []);
        
        // 로그인/등록 처리
        if (!token) {
            const handleLogin = async (e) => {
                e.preventDefault();
                try {
                    const res = await apiFetch('/login', {
                        method: 'POST',
                        headers: { 'Content-Type': 'application/x-www-form-urlencoded' },
                        body: new URLSearchParams({ username, password })
                    });
                    const data = await res.json();
                    if (data.access_token) {
                        localStorage.setItem('token', data.access_token);
                        setToken(data.access_token);
                        window.location.href = '/';

                    } else {
                        alert('Login failed');
                    }
                } catch (err) {
                    alert('Login failed');
                }
            };

            const handleRegister = async (e) => {
                e.preventDefault();
                try {
                    const res = await apiFetch('/register', {
                        method: 'POST',
                        body: new URLSearchParams({ username, password })
                    });
                    if (res.ok) {
                        alert('User created');
                        setMode('login');
                    } else {
                        alert('Registration failed');
                    }
                } catch (err) {
                    alert('Registration failed');
                }
            };
            
            return (
                <AuthForm
                    isRegister={mode === 'register'}
                    username={username}
                    password={password}
                    setUsername={setUsername}
                    setPassword={setPassword}
                    handleLogin={handleLogin}
                    handleRegister={handleRegister}
                    setMode={setMode}
                />
            );
        }

        // 데이터 가져오기 및 상태 폴링
        useEffect(() => {
            const fetchData = async () => {
                try {
                    const [statusRes, tmplRes, userRes] = await Promise.all([
                        apiFetch('/status'),
                        apiFetch('/templates'),
                        apiFetch('/users/me')
                    ]);
                    const statusData = await statusRes.json();
                    setApps(statusData);
                    const tmplData = await tmplRes.json();
                    setTemplates(tmplData);
                    const userData = userRes.ok ? await userRes.json() : null;
                    if (userData) {
                        setIsAdmin(userData.is_admin);
                        setCurrentUser(userData.username);
                        if (userData.is_admin) {
                            const userListRes = await apiFetch('/users');
                            if (userListRes.ok) {
                                setUsers(await userListRes.json());
                            }
                        }
                    }
                } catch (error) {
                    console.error("Failed to fetch initial data:", error);
                }
            };
            fetchData();
        }, [token]);

        const refreshStatus = async () => {
            try {
                const res = await apiFetch('/status');
                const data = await res.json();
                const existingIds = new Set(data.map(a => a.id));
                const remainingDeploying = deployingApps.filter(d => !existingIds.has(d.id));
                setDeployingApps(remainingDeploying);
                const newDeployingTemplates = { ...deployingTemplates };
                Object.entries(deployingTemplates).forEach(([tid, aid]) => {
                    if (existingIds.has(aid)) delete newDeployingTemplates[tid];
                });
                setDeployingTemplates(newDeployingTemplates);
                setApps([...remainingDeploying, ...data]);
            } catch (error) {
                console.error("Failed to refresh status:", error);
            }
        };

        useEffect(() => {
            const interval = setInterval(refreshStatus, 1000);
            return () => clearInterval(interval);
        }, [deployingApps, deployingTemplates]);
        
        const handleDragOver = (e) => { e.preventDefault(); e.stopPropagation(); if (!dragActive) setDragActive(true); };
        const handleDragLeave = (e) => { e.preventDefault(); e.stopPropagation(); setDragActive(false); };
        const handleDrop = (e) => {
            e.preventDefault(); e.stopPropagation(); setDragActive(false);
            if (e.dataTransfer.files && e.dataTransfer.files.length > 0) {
                setFiles(e.dataTransfer.files);
                e.dataTransfer.clearData();
            }
        };
        
        const handleUpload = async (e) => {
            e.preventDefault();
            if (files.length === 0) {
                setUploadMsg('Error: Please select a file to upload.');
                return;
            }
        
            setUploadMsg('Upload started...');
            setUploadProgress(50);
        
            const formData = new FormData();
            formData.append('name', name);
            formData.append('description', description);
            formData.append('file', files[0]);
            formData.append('vram_required', vramRequired);
        
            try {
                const res = await apiFetch('/upload', {
                    method: 'POST',
                    body: formData,
                });
        
                const data = await res.json();
        
                if (res.ok) {
                    setUploadMsg('Upload finished: ' + (data.app_id || ''));
                    setName('');
                    setDescription('');
                    setRunType('gradio');
                    setVramRequired('0');
                    setFiles([]);
                    await refreshStatus();
                } else {
                    setUploadMsg('Error: ' + (data.detail || 'upload failed'));
                }
            } catch (error) {
                setUploadMsg('Error uploading app.');
                console.error("Upload error:", error);
            } finally {
                setTimeout(() => setUploadProgress(0), 3000);
            }
        };

        const toggleLogs = async (appId) => {
            if (showLogs[appId]) {
                setShowLogs(prev => ({ ...prev, [appId]: false })); return;
            }
            try {
                const res = await apiFetch(`/logs/${appId}`);
                const text = await res.text();
                setLogs(prev => ({ ...prev, [appId]: text }));
                setShowLogs(prev => ({ ...prev, [appId]: true }));
            } catch {
                setLogs(prev => ({ ...prev, [appId]: 'Failed to load logs.' }));
                setShowLogs(prev => ({ ...prev, [appId]: true }));
            }
        };
        const toggleMenu = (appId, e) => { e.stopPropagation(); setOpenMenus(prev => ({ [appId]: !prev[appId] })); };
        const closeMenu = (appId) => setOpenMenus(prev => ({ ...prev, [appId]: false }));
        const toggleTemplateMenu = (id, e) => { e.stopPropagation(); setOpenTemplateMenus(prev => ({ [id]: !prev[id] })); };
        const closeTemplateMenu = (id) => setOpenTemplateMenus(prev => ({ ...prev, [id]: false }));
        const stopApp = async (id) => { await apiFetch(`/stop/${id}`, { method: 'POST' }); refreshStatus(); };
        const restartApp = async (id) => { await apiFetch(`/restart/${id}`, { method: 'POST' }); refreshStatus(); };
        const deleteApp = async (id) => {
            await apiFetch(`/apps/${id}`, { method: 'DELETE' });
            refreshStatus();
        };
        const deployTemplate = async (id) => {
            setDeployingTemplates(prev => ({ ...prev, [id]: true }));
            const template = templates.find(tmp => tmp.id === id) || {};
            try {
                const form = new FormData();
                form.append('vram_required', template.vram_required);
                const res = await apiFetch(`/deploy_template/${id}`, { method: 'POST', body: form });
                const data = await res.json();
                const placeholder = { id: data.app_id, name: template.name || id, description: template.description || '', status: 'deploying', url: data.url, gpu: null };
                setDeployingApps(prev => [...prev, placeholder]);
                setDeployingTemplates(prev => ({ ...prev, [id]: data.app_id }));
                setApps(prev => [placeholder, ...prev]);
            } catch {
                setDeployingTemplates(prev => { const n = { ...prev }; delete n[id]; return n; });
            }
        };
        const saveTemplate = async (id) => {
            setSavingTemplates(prev => ({ ...prev, [id]: true }));
            try {
                await apiFetch(`/save_template/${id}`, { method: 'POST' });
                const res = await apiFetch('/templates');
                setTemplates(await res.json());
                alert('Template saved');
            } catch { alert('Failed to save template'); }
            finally { setSavingTemplates(prev => ({ ...prev, [id]: false })); }
        };
        const startTemplateEdit = (t) => {
            setTEditId(t.id);
            setTEditName(t.name || '');
            setTEditDesc(t.description || '');
            setTEditVram(String(t.vram_required || 0));
        };
        const cancelTemplateEdit = () => {
            setTEditId(null);
            setTEditName('');
            setTEditDesc('');
            setTEditVram('0');
        };
        const saveTemplateEdit = async () => {
            await apiFetch('/edit_template', {
                method: 'POST',
                headers: { 'Content-Type': 'application/json' },
                body: JSON.stringify({
                    template_id: tEditId,
                    name: tEditName,
                    description: tEditDesc,
                    vram_required: parseInt(tEditVram || '0', 10)
                })
            });
            const res = await apiFetch('/templates');
            setTemplates(await res.json());
            cancelTemplateEdit();
        };
        const deleteTemplate = async (id) => {
            await apiFetch(`/templates/${id}`, { method: 'DELETE' });
            const res = await apiFetch('/templates');
            setTemplates(await res.json());
        };
        const startEdit = (app) => { setEditId(app.id); setEditName(app.name || ''); setEditDesc(app.description || ''); };
        const cancelEdit = () => { setEditId(null); setEditName(''); setEditDesc(''); };
        const saveEdit = async () => {
            await apiFetch('/edit_app', { method: 'POST', headers: { 'Content-Type': 'application/json' }, body: JSON.stringify({ app_id: editId, name: editName, description: editDesc }) });
            refreshStatus(); cancelEdit();
        };
        const handleResetPassword = async (id) => {
            const pw = prompt('New password:');
            if (!pw) return;
            await apiFetch(`/users/${id}/reset_password`, { method: 'POST', body: new URLSearchParams({ new_password: pw }) });
            alert('Password reset');
        };

        return (
            <>
            {editId && (
                <div className="fixed inset-0 bg-black/60 flex items-center justify-center z-50">
                    <div className="bg-slate-800 border border-slate-600 rounded-lg p-6 w-96 space-y-4">
                        <h3 className="text-xl font-semibold text-slate-100">Edit App</h3>
                        <div>
                            <label className="block text-sm font-medium text-slate-400 mb-1">Name</label>
                            <input type="text" className="w-full bg-slate-700 border border-slate-600 rounded-lg p-2 text-slate-100" value={editName} onChange={e => setEditName(e.target.value)} />
                        </div>
                        <div>
                            <label className="block text-sm font-medium text-slate-400 mb-1">Description</label>
                            <textarea rows="3" className="w-full bg-slate-700 border border-slate-600 rounded-lg p-2 text-slate-100" value={editDesc} onChange={e => setEditDesc(e.target.value)} />
                        </div>
                        <div className="flex justify-end space-x-2">
                            <button onClick={cancelEdit} className="px-4 py-2 rounded-md bg-slate-600 text-sm">Cancel</button>
                            <button onClick={saveEdit} className="px-4 py-2 rounded-md bg-primary text-white text-sm">Save</button>
                        </div>
                    </div>
                </div>
            )}
            {tEditId && (
                <div className="fixed inset-0 bg-black/60 flex items-center justify-center z-50">
                    <div className="bg-slate-800 border border-slate-600 rounded-lg p-6 w-96 space-y-4">
                        <h3 className="text-xl font-semibold text-slate-100">Edit Template</h3>
                        <div>
                            <label className="block text-sm font-medium text-slate-400 mb-1">Name</label>
                            <input type="text" className="w-full bg-slate-700 border border-slate-600 rounded-lg p-2 text-slate-100" value={tEditName} onChange={e => setTEditName(e.target.value)} />
                        </div>
                        <div>
                            <label className="block text-sm font-medium text-slate-400 mb-1">Description</label>
                            <textarea rows="3" className="w-full bg-slate-700 border border-slate-600 rounded-lg p-2 text-slate-100" value={tEditDesc} onChange={e => setTEditDesc(e.target.value)} />
                        </div>
                        <div>
                            <label className="block text-sm font-medium text-slate-400 mb-1">VRAM (MB)</label>
                            <input type="number" className="w-full bg-slate-700 border border-slate-600 rounded-lg p-2 text-slate-100" value={tEditVram} onChange={e => setTEditVram(e.target.value)} />
                        </div>
                        <div className="flex justify-end space-x-2">
                            <button onClick={cancelTemplateEdit} className="px-4 py-2 rounded-md bg-slate-600 text-sm">Cancel</button>
                            <button onClick={saveTemplateEdit} className="px-4 py-2 rounded-md bg-primary text-white text-sm">Save</button>
                        </div>
                    </div>
                </div>
            )}
            <div className="min-h-screen bg-slate-900">
                {/* Header */}
                <header className="bg-slate-900/70 backdrop-blur-lg border-b border-slate-700/50 sticky top-0 z-50">
                    <div className="max-w-7xl mx-auto px-4 sm:px-6 lg:px-8">
                        <div className="flex justify-between items-center py-4">
                            <div className="flex items-center space-x-3">
                                <div className="w-9 h-9 bg-gradient-to-r from-primary to-secondary rounded-lg flex items-center justify-center shadow-lg">
                                    <span className="text-white font-bold text-lg">A</span>
                                </div>
                                <Link to="/" className="text-xl font-bold bg-gradient-to-r from-slate-200 to-slate-400 bg-clip-text text-transparent">AI Portal</Link>
                            </div>
                            
                            <nav className="flex items-center space-x-2 bg-slate-800 rounded-lg p-1">
                                {[{path: '/', label: 'Create App'}, {path: '/apps', label: `My Apps (${apps.length})`}, isAdmin && {path: '/user-admin', label: 'Users'}].filter(Boolean).map(item => (
                                    <Link key={item.path} to={item.path} className={`px-3 py-1.5 rounded-md text-sm font-medium transition-all duration-200 ${location.pathname === item.path ? 'bg-slate-700 text-white shadow-sm' : 'text-slate-400 hover:text-white'}`}>{item.label}</Link>
                                ))}
                            </nav>

                            <div className="flex items-center space-x-4">
                                {currentUser && <span className="text-sm text-slate-400">Welcome, {currentUser}</span>}
                                <button onClick={() => { localStorage.removeItem('token'); setToken(''); setMode('login'); window.location.href = '/'; }} className="px-3 py-1.5 rounded-md text-sm font-medium text-slate-400 hover:text-white hover:bg-slate-700 transition-colors">Logout</button>

                            </div>
                        </div>
                    </div>
                </header>

                <main className="max-w-7xl mx-auto px-4 sm:px-6 lg:px-8 py-10">
                    <Switch>
                        <Route exact path="/">
                            <div className="grid grid-cols-1 lg:grid-cols-5 gap-8">
                                {/* Upload Form */}
                                <div className="lg:col-span-2 space-y-6 animate-slide-up">
                                    <div className="bg-slate-800/50 backdrop-blur-lg border border-slate-700 rounded-2xl shadow-2xl p-8">
                                        <div className="flex items-center space-x-4 mb-6">
                                            <div className="w-12 h-12 bg-gradient-to-br from-primary to-secondary rounded-xl flex items-center justify-center shadow-lg"><span className="text-white text-2xl font-bold">+</span></div>
                                            <h2 className="text-2xl font-bold text-slate-100">Deploy New App</h2>
                                        </div>
                                        
                                        <form onSubmit={handleUpload} className="space-y-6">
                                            {/* Form Fields */}
                                            <div>
                                                <label className="block text-sm font-medium text-slate-400 mb-2">App Name</label>
                                                <input type="text" className="w-full bg-slate-700 border border-slate-600 rounded-lg p-3 text-slate-100 focus:border-primary focus:outline-none transition" placeholder="My Awesome AI App" value={name} onChange={e => setName(e.target.value)} />
                                            </div>
                                            <div>
                                                <label className="block text-sm font-medium text-slate-400 mb-2">Description</label>
                                                <textarea className="w-full bg-slate-700 border border-slate-600 rounded-lg p-3 text-slate-100 focus:border-primary focus:outline-none transition" placeholder="Brief description of your app..." rows="3" value={description} onChange={e => setDescription(e.target.value)} />
                                            </div>
                                            <div className="grid grid-cols-1 md:grid-cols-2 gap-6">
                                                <div>
                                                    <label className="block text-sm font-medium text-slate-400 mb-2">Runtime</label>
                                                    <CustomSelect options={[{ value: 'gradio', label: 'Gradio' }, { value: 'docker', label: 'Docker' }]} value={runType} onChange={(value) => setRunType(value)} />                            
                                                </div>
                                                <div>
                                                    <label className="block text-sm font-medium text-slate-400 mb-2">VRAM (MB)</label>
                                                    <input type="number" className="w-full bg-slate-700 border border-slate-600 rounded-lg p-3 text-slate-100 focus:border-primary focus:outline-none transition" placeholder="0" value={vramRequired} onChange={e => setVramRequired(e.target.value)} />
                                                </div>
                                            </div>
                                            <div>
                                                <label className="block text-sm font-medium text-slate-400 mb-2">Upload Files</label>
                                                <div className={`upload-area border-2 border-dashed rounded-lg p-8 text-center ${dragActive ? 'drag-active' : ''}`} onDragOver={handleDragOver} onDragEnter={handleDragOver} onDragLeave={handleDragLeave} onDrop={handleDrop}>
                                                    <input type="file" className="hidden" id="file-upload" onChange={e => setFiles(e.target.files)} multiple />
                                                    <label htmlFor="file-upload" className="cursor-pointer">
                                                        <svg className="mx-auto h-12 w-12 text-slate-500" stroke="currentColor" fill="none" viewBox="0 0 48 48" aria-hidden="true"><path d="M28 8H12a4 4 0 00-4 4v20m32-12v8m0 0v8a4 4 0 01-4 4H12a4 4 0 01-4-4v-4m32-4l-3.172-3.172a4 4 0 00-5.656 0L28 28M8 32l9.172-9.172a4 4 0 015.656 0L28 28m0 0l4 4m4-24h8m-4-4v8" strokeWidth="2" strokeLinecap="round" strokeLinejoin="round" /></svg>
                                                        <p className="mt-4 text-sm text-slate-300">Click to upload or <span className="font-semibold text-primary-light">drag and drop</span></p>
                                                        <p className="text-xs text-slate-500 mt-1">ZIP, PY, or any project files</p>
                                                        {files.length > 0 && <p className="mt-3 text-sm text-primary-light font-medium">{files.length} file(s) selected</p>}
                                                    </label>
                                                </div>
                                            </div>
                                            <button type="submit" className="w-full btn-primary text-white py-3 px-6 rounded-lg font-semibold text-base shadow-lg">Deploy App</button>
                                        </form>
                                        {/* Upload Status */}
                                        {uploadProgress > 0 && (
                                            <div className="mt-4">
                                                <div className="flex justify-between text-sm text-slate-400 mb-2"><span>Uploading...</span></div>
                                                <ProgressBar progress={uploadProgress} />
                                            </div>
                                        )}
                                        {uploadMsg && (
                                            <div className={`mt-4 p-3 rounded-lg text-sm ${uploadMsg.includes('Error') ? 'bg-red-500/10 text-red-400 border border-red-500/20' : 'bg-green-500/10 text-green-400 border border-green-500/20'}`}>{uploadMsg}</div>
                                        )}
                                    </div>
                                </div>
                                {/* Templates */}
                                <div className="lg:col-span-3 space-y-6 animate-slide-up">
                                    <div className="bg-slate-800/50 backdrop-blur-lg border border-slate-700 rounded-2xl shadow-2xl p-8">
                                        <div className="flex items-center space-x-4 mb-6">
                                            <div className="w-12 h-12 bg-gradient-to-br from-emerald-500 to-teal-500 rounded-xl flex items-center justify-center shadow-lg"><span className="text-white text-2xl">⚡️</span></div>
                                            <h2 className="text-2xl font-bold text-slate-100">Templates</h2>
                                        </div>
                                        <div className="grid grid-cols-1 md:grid-cols-2 gap-4 pr-2">
                                            {templates.length > 0 ? templates.map(t => (
<<<<<<< HEAD
                                                <div key={t.id} className="bg-slate-900/50 border border-slate-700 rounded-lg p-4 relative">
=======
                                                <div key={t.id} className="bg-slate-900/50 border border-slate-700 rounded-lg p-4 card-hover cursor-pointer relative">
>>>>>>> 8b1ca688
                                                    <div className="flex justify-between items-start">
                                                        <h3 className="font-semibold text-slate-100">{t.name}</h3>
                                                        <div className="relative z-10" onClick={e => e.stopPropagation()}>
                                                            <button onClick={(e) => toggleTemplateMenu(t.id, e)} className="w-8 h-8 flex items-center justify-center rounded-full hover:bg-slate-700 text-slate-400">⋯</button>
                                                            {openTemplateMenus[t.id] && (
                                                                <div className="absolute right-0 mt-2 w-40 bg-slate-800 border border-slate-700 rounded-lg shadow-2xl z-20 animate-fade-in">
                                                                    <a onClick={() => { deployTemplate(t.id); closeTemplateMenu(t.id); }} className="block w-full text-left px-4 py-2 text-sm text-slate-300 hover:bg-slate-700/50 cursor-pointer" disabled={deployingTemplates[t.id]}>{deployingTemplates[t.id] ? 'Deploying...' : 'Deploy'}</a>
                                                                    <a onClick={() => { startTemplateEdit(t); closeTemplateMenu(t.id); }} className="block w-full text-left px-4 py-2 text-sm text-slate-300 hover:bg-slate-700/50 cursor-pointer">Edit</a>
                                                                    <a onClick={() => { deleteTemplate(t.id); closeTemplateMenu(t.id); }} className="block w-full text-left px-4 py-2 text-sm text-red-400 hover:bg-red-500/20 cursor-pointer">Delete</a>
                                                                </div>
                                                            )}
                                                        </div>
                                                    </div>
                                                    <p className="text-sm text-slate-400 mt-1">{t.description}</p>
                                                    <div className="flex flex-wrap items-center gap-2 mt-3 text-xs text-slate-500">
                                                        <span className="whitespace-nowrap">Type: {t.type}</span>
                                                        <span className="whitespace-nowrap">VRAM: {t.vram_required} MB</span>
                                                    </div>
                                                </div>
                                            )) : <p className="text-slate-400 text-center py-8">No templates available.</p>}
                                        </div>
                                    </div>
                                </div>
                            </div>
                        </Route>
                        
                        <Route path="/apps">
                            <div className="space-y-8 animate-fade-in">
                                <div className="text-center">
                                    <h2 className="text-4xl font-bold text-slate-100">Your AI Applications</h2>
                                    <p className="text-slate-400 mt-2">Manage and monitor your deployed applications</p>
                                </div>
                                {apps.length === 0 ? (
                                    <div className="bg-slate-800/50 border border-slate-700 rounded-2xl p-12 text-center">
                                        <h3 className="text-xl font-semibold text-slate-100">No apps deployed yet</h3>
                                        <p className="text-slate-400 my-4">Get started by creating your first AI application.</p>
                                        <Link to="/" className="btn-primary text-white px-6 py-3 rounded-lg font-medium inline-block">Create Your First App</Link>
                                    </div>
                                ) : (
                                    <div className="grid grid-cols-1 md:grid-cols-2 xl:grid-cols-3 gap-6">
                                        {apps.map(app => (
                                            <div key={app.id} onClick={() => app.url && app.status === 'running' && window.open(`${nginxBase}${app.url}`, '_blank')} className="bg-slate-800/50 backdrop-blur-lg border border-slate-700 rounded-2xl p-6 card-hover relative overflow-hidden flex flex-col justify-between cursor-pointer">
                                                <div>
                                                    <div className="flex justify-between items-start">
                                                        <div className="w-12 h-12 bg-gradient-to-br from-primary to-secondary rounded-xl flex items-center justify-center mb-4 shadow-lg">
                                                            <span className="text-white font-bold text-2xl">{(app.name || app.id).charAt(0).toUpperCase()}</span>
                                                        </div>
                                                        <div className="flex items-center space-x-2 z-10" onClick={e => e.stopPropagation()}>
                                                            <StatusBadge status={app.status} />
                                                            <div className="relative">
                                                                <button onClick={(e) => toggleMenu(app.id, e)} className="w-8 h-8 flex items-center justify-center rounded-full hover:bg-slate-700 text-slate-400">⋯</button>
                                                                {openMenus[app.id] && (
                                                                    <div className="absolute right-0 mt-2 w-40 bg-slate-800 border border-slate-700 rounded-lg shadow-2xl z-20 animate-fade-in">
                                                                        <a onClick={() => { toggleLogs(app.id); closeMenu(app.id); }} className="block w-full text-left px-4 py-2 text-sm text-slate-300 hover:bg-slate-700/50 cursor-pointer">{showLogs[app.id] ? 'Hide Logs' : 'View Logs'}</a>
                                                                        <a onClick={() => { app.status === 'running' ? stopApp(app.id) : restartApp(app.id); closeMenu(app.id); }} className="block w-full text-left px-4 py-2 text-sm text-slate-300 hover:bg-slate-700/50 cursor-pointer">{app.status === 'running' ? 'Stop' : 'Start'}</a>
                                                                        <a onClick={() => { startEdit(app); closeMenu(app.id); }} className="block w-full text-left px-4 py-2 text-sm text-slate-300 hover:bg-slate-700/50 cursor-pointer">Edit</a>
                                                                        <a onClick={() => { saveTemplate(app.id); closeMenu(app.id); }} className="block w-full text-left px-4 py-2 text-sm text-slate-300 hover:bg-slate-700/50 cursor-pointer" disabled={savingTemplates[app.id]}>{savingTemplates[app.id] ? 'Saving…' : 'Save as Template'}</a>
                                                                        <a onClick={() => { deleteApp(app.id); closeMenu(app.id); }} className="block w-full text-left px-4 py-2 text-sm text-red-400 hover:bg-red-500/20 cursor-pointer">Delete App</a>
                                                                    </div>
                                                                )}
                                                            </div>
                                                        </div>
                                                    </div>
                                                    <h3 className="text-xl font-semibold text-slate-100 mb-1 truncate">{app.name || app.id}</h3>
                                                    <p className="text-xs text-slate-500 font-mono break-all">ID: {app.id}</p>
                                                    {app.description && <p className="text-sm text-slate-400 mt-3 h-10 line-clamp-2">{app.description}</p>}
                                                    {app.gpu !== null && app.gpu !== undefined && <div className="mt-3"><span className="inline-flex items-center px-2 py-1 rounded-full text-xs font-medium bg-purple-500/10 text-purple-400">🎮 GPU {app.gpu}</span></div>}
                                                </div>
                                                
                                                {showLogs[app.id] && (
                                                    <div className="mt-4 border-t border-slate-700 pt-4" onClick={e => e.stopPropagation()}>
                                                        <div className="bg-slate-900 rounded-lg p-4 max-h-48 overflow-auto"><pre className="text-green-400 text-xs font-mono whitespace-pre-wrap">{logs[app.id] || 'Loading logs...'}</pre></div>
                                                    </div>
                                                )}

                                            </div>
                                        ))}
                                    </div>
                                )}
                            </div>
                        </Route>
                        {isAdmin && (
                        <Route path="/user-admin">
                            <div className="space-y-8 animate-fade-in">
                                <div className="text-center">
                                    <h2 className="text-4xl font-bold text-slate-100">User Management</h2>
                                    <p className="text-slate-400 mt-2">Manage registered users</p>
                                </div>
                                <div className="bg-slate-800/50 backdrop-blur-lg border border-slate-700 rounded-2xl p-8">
                                    <table className="min-w-full divide-y divide-slate-700 text-sm">
                                        <thead>
                                            <tr className="text-slate-400">
                                                <th className="px-4 py-2 text-left">Username</th>
                                                <th className="px-4 py-2">Role</th>
                                                <th className="px-4 py-2 text-right">Actions</th>
                                            </tr>
                                        </thead>
                                        <tbody className="divide-y divide-slate-700">
                                            {users.map(u => (
                                                <tr key={u.id} className="hover:bg-slate-700/30">
                                                    <td className="px-4 py-2 text-slate-100">{u.username}</td>
                                                    <td className="px-4 py-2 text-center text-slate-300">{u.is_admin ? 'Admin' : 'User'}</td>
                                                    <td className="px-4 py-2 text-right">
                                                        <button onClick={() => handleResetPassword(u.id)} className="bg-primary text-white px-3 py-1 rounded-md text-xs hover:bg-primary-hover">Reset Password</button>
                                                    </td>
                                                </tr>
                                            ))}
                                        </tbody>
                                    </table>
                                </div>
                            </div>
                        </Route>
                        )}
                    </Switch>
                </main>
                
                <footer className="border-t border-slate-700/50 mt-16">
                    <div className="max-w-7xl mx-auto px-4 sm:px-6 lg:px-8 py-8 text-center text-slate-500">
                        <p className="text-sm">AI App Portal</p>
                        <p className="text-xs mt-2">© {new Date().getFullYear()} - All rights reserved.</p>
                    </div>
                </footer>
            </div>
            </>
        );
    }

    function App() {
        return (
            <BrowserRouter>
                <AppRoutes />
            </BrowserRouter>
        );
    }

    ReactDOM.createRoot(document.getElementById('root')).render(<App />);<|MERGE_RESOLUTION|>--- conflicted
+++ resolved
@@ -627,11 +627,8 @@
                                         </div>
                                         <div className="grid grid-cols-1 md:grid-cols-2 gap-4 pr-2">
                                             {templates.length > 0 ? templates.map(t => (
-<<<<<<< HEAD
                                                 <div key={t.id} className="bg-slate-900/50 border border-slate-700 rounded-lg p-4 relative">
-=======
-                                                <div key={t.id} className="bg-slate-900/50 border border-slate-700 rounded-lg p-4 card-hover cursor-pointer relative">
->>>>>>> 8b1ca688
+
                                                     <div className="flex justify-between items-start">
                                                         <h3 className="font-semibold text-slate-100">{t.name}</h3>
                                                         <div className="relative z-10" onClick={e => e.stopPropagation()}>
