"""FastAPI backend for MLOps app deployment."""
from fastapi import FastAPI, UploadFile, File, HTTPException, Form
from fastapi.responses import PlainTextResponse, FileResponse
from fastapi.staticfiles import StaticFiles
from pydantic import BaseModel
import shutil
import os
import uuid
import zipfile
import sqlite3
import requests
import re
import time
import asyncio

DATABASE = "./app.db"
UPLOAD_DIR = "./uploads"
LOG_DIR = "./logs"
AGENT_URL = os.environ.get("AGENT_URL", "http://localhost:8001")

# Port range to allocate for running apps
PORT_START = int(os.environ.get("PORT_START", 9000))
PORT_END = int(os.environ.get("PORT_END", 9100))
AVAILABLE_PORTS = set(range(PORT_START, PORT_END))
app = FastAPI()

# Serve the React frontend from the same origin
app.mount("/static", StaticFiles(directory="frontend"), name="frontend")

@app.get("/", include_in_schema=False)
async def frontend_index():
    """Return the frontend single-page app."""
    return FileResponse("frontend/index.html")

# Allowed pattern for uploaded filenames
ALLOWED_FILENAME = re.compile(r"^[A-Za-z0-9._-]+$")

def init_db():
    conn = sqlite3.connect(DATABASE)
    c = conn.cursor()
    c.execute(
        """
        CREATE TABLE IF NOT EXISTS apps (
            id TEXT PRIMARY KEY,
            name TEXT,
            type TEXT,
            status TEXT,
            log_path TEXT,
            port INTEGER,
<<<<<<< HEAD
            last_heartbeat REAL
=======
            url TEXT
>>>>>>> 3fee0387
        )
        """
    )
    # Add new columns if database existed before
    c.execute("PRAGMA table_info(apps)")
    cols = [row[1] for row in c.fetchall()]
    if "port" not in cols:
        c.execute("ALTER TABLE apps ADD COLUMN port INTEGER")
    if "last_heartbeat" not in cols:
        c.execute("ALTER TABLE apps ADD COLUMN last_heartbeat REAL")
    conn.commit()
    conn.close()
    os.makedirs(UPLOAD_DIR, exist_ok=True)
    os.makedirs(LOG_DIR, exist_ok=True)

init_db()

<<<<<<< HEAD
def release_app_port(app_id: str):
    """Return the port used by the app back to the pool."""
    conn = sqlite3.connect(DATABASE)
    c = conn.cursor()
    c.execute("SELECT port FROM apps WHERE id=?", (app_id,))
    row = c.fetchone()
    if row and row[0] is not None:
        AVAILABLE_PORTS.add(row[0])
        c.execute("UPDATE apps SET port=NULL WHERE id=?", (app_id,))
        conn.commit()
    conn.close()
=======
def get_free_port() -> int:
    """Return an available port between 9000 and 9999."""
    conn = sqlite3.connect(DATABASE)
    c = conn.cursor()
    c.execute("SELECT port FROM apps WHERE port IS NOT NULL")
    used = {row[0] for row in c.fetchall()}
    conn.close()
    for port in range(9000, 10000):
        if port not in used:
            return port
    raise RuntimeError("no free ports available")

>>>>>>> 3fee0387
class StatusUpdate(BaseModel):
    app_id: str
    status: str

class Heartbeat(BaseModel):
    app_id: str


<<<<<<< HEAD
def save_status(app_id: str, status: str = None, log_path: str = None, port: int = None, heartbeat: float = None):
=======

def save_status(app_id: str, status: str, log_path: str = None, name: str = None, app_type: str = None):

>>>>>>> 3fee0387
    conn = sqlite3.connect(DATABASE)
    c = conn.cursor()
    c.execute("SELECT id FROM apps WHERE id=?", (app_id,))
    exists = c.fetchone()
    if exists:
<<<<<<< HEAD
        fields = []
        values = []
        if status is not None:
            fields.append("status=?")
            values.append(status)
        if log_path is not None:
            fields.append("log_path=?")
            values.append(log_path)
        if port is not None:
            fields.append("port=?")
            values.append(port)
        if heartbeat is not None:
            fields.append("last_heartbeat=?")
            values.append(heartbeat)
        if fields:
            values.append(app_id)
            c.execute(f"UPDATE apps SET {','.join(fields)} WHERE id=?", values)
    else:
        c.execute(
            "INSERT INTO apps(id, name, type, status, log_path, port, last_heartbeat) VALUES(?,?,?,?,?,?,?)",
            (app_id, app_id, '', status or '', log_path, port, heartbeat),
=======
        c.execute(
            "UPDATE apps SET status=?, log_path=? WHERE id=?",
            (status, log_path, app_id),
        )
    else:
        c.execute(
            "INSERT INTO apps(id, name, type, status, log_path) VALUES(?,?,?,?,?)",
            (app_id, name or app_id, app_type or "", status, log_path),
>>>>>>> 3fee0387
        )
    conn.commit()
    conn.close()

@app.post("/upload")
async def upload_app(
    file: UploadFile = File(...),
    allow_ips: str = Form(None),
    auth_header: str = Form(None),
):

    """Receive user uploaded app and trigger agent build/run."""
    # Reject duplicate app names
    conn = sqlite3.connect(DATABASE)
    c = conn.cursor()
    c.execute("SELECT id FROM apps WHERE name=?", (name.strip(),))
    if c.fetchone():
        conn.close()
        raise HTTPException(status_code=400, detail="app name already exists")
    conn.close()
    app_id = str(uuid.uuid4())
    app_dir = os.path.join(UPLOAD_DIR, app_id)
    os.makedirs(app_dir, exist_ok=True)
    filename = os.path.basename(file.filename)
    if not ALLOWED_FILENAME.fullmatch(filename):
        raise HTTPException(status_code=400, detail="invalid filename")
    file_location = os.path.join(app_dir, filename)
    with open(file_location, "wb") as f:
        shutil.copyfileobj(file.file, f)

    # If zip file, extract
    if zipfile.is_zipfile(file_location):
        with zipfile.ZipFile(file_location, 'r') as z:
            z.extractall(app_dir)

    # Detect app type
    app_type = "gradio"
    for root, _, files in os.walk(app_dir):
        for name in files:
            if name.lower() == "dockerfile":
                app_type = "docker"
                break
        if app_type == "docker":
            break

    log_path = os.path.join(LOG_DIR, f"{app_id}.log")
<<<<<<< HEAD
    # Allocate a port for the app
    if not AVAILABLE_PORTS:
        raise HTTPException(status_code=503, detail="no available ports")
    port = AVAILABLE_PORTS.pop()
    save_status(app_id, "uploaded", log_path, port=port)
=======
    save_status(app_id, "uploaded", log_path, name=name, app_type=app_type)
>>>>>>> 3fee0387

    # Request agent to run
    try:
        resp = requests.post(
            f"{AGENT_URL}/run",
<<<<<<< HEAD
            json={"app_id": app_id, "path": app_dir, "type": app_type, "log_path": log_path, "port": port},
=======
            json={
                "app_id": app_id,
                "path": app_dir,
                "type": app_type,
                "log_path": log_path,
                "allow_ips": [ip.strip() for ip in allow_ips.split(",") if ip.strip()] if allow_ips else None,
                "auth_header": auth_header,
            },
>>>>>>> 3fee0387
            timeout=5
        )
        resp.raise_for_status()
        save_status(app_id, "running", log_path)
    except Exception as e:
        AVAILABLE_PORTS.add(port)
        save_status(app_id, "error", log_path)
        raise HTTPException(status_code=500, detail=str(e))

    return {"app_id": app_id, "status": "running", "url": url}

@app.post("/update_status")
async def update_status(update: StatusUpdate):
    save_status(update.app_id, update.status)
    if update.status in ("error", "finished"):
        release_app_port(update.app_id)
    return {"detail": "ok"}


@app.post("/heartbeat")
async def heartbeat(hb: Heartbeat):
    save_status(hb.app_id, heartbeat=time.time())
    return {"detail": "ok"}

@app.get("/status")
async def get_status():
    conn = sqlite3.connect(DATABASE)
    c = conn.cursor()
    c.execute("SELECT id, status, url FROM apps")
    rows = c.fetchall()
    conn.close()
    return [{"id": row[0], "status": row[1], "url": row[2]} for row in rows]

@app.get("/logs/{app_id}", response_class=PlainTextResponse)
async def get_logs(app_id: str):
    log_file = os.path.join(LOG_DIR, f"{app_id}.log")
    if not os.path.exists(log_file):
        raise HTTPException(status_code=404, detail="log not found")
    with open(log_file) as f:
        return f.read()

<<<<<<< HEAD

async def cleanup_task():
    """Periodically check for apps without heartbeat and mark them as error."""
    while True:
        await asyncio.sleep(30)
        cutoff = time.time() - 60
        conn = sqlite3.connect(DATABASE)
        c = conn.cursor()
        c.execute(
            "SELECT id FROM apps WHERE status='running' AND (last_heartbeat IS NULL OR last_heartbeat<?)",
            (cutoff,),
        )
        stale = [row[0] for row in c.fetchall()]
        for app_id in stale:
            c.execute("UPDATE apps SET status='error' WHERE id=?", (app_id,))
            conn.commit()
            release_app_port(app_id)
        conn.close()


@app.on_event("startup")
async def startup_event():
    asyncio.create_task(cleanup_task())
=======
@app.post("/stop/{app_id}")
async def stop_app(app_id: str):
    """Stop a running app via the agent and update status."""
    conn = sqlite3.connect(DATABASE)
    c = conn.cursor()
    c.execute("SELECT id FROM apps WHERE id=?", (app_id,))
    exists = c.fetchone()
    conn.close()
    if not exists:
        raise HTTPException(status_code=404, detail="app not found")
    try:
        resp = requests.post(f"{AGENT_URL}/stop", json={"app_id": app_id}, timeout=5)
        resp.raise_for_status()
    except Exception as e:
        raise HTTPException(status_code=500, detail=str(e))
    save_status(app_id, "stopped")
    return {"detail": "stopped"}

@app.delete("/apps/{app_id}")
async def delete_app(app_id: str):
    """Remove uploaded files and logs after ensuring the app is stopped."""
    conn = sqlite3.connect(DATABASE)
    c = conn.cursor()
    c.execute("SELECT status FROM apps WHERE id=?", (app_id,))
    row = c.fetchone()
    if not row:
        conn.close()
        raise HTTPException(status_code=404, detail="app not found")
    status = row[0]
    if status != "stopped":
        conn.close()
        raise HTTPException(status_code=400, detail="app must be stopped first")
    app_dir = os.path.join(UPLOAD_DIR, app_id)
    shutil.rmtree(app_dir, ignore_errors=True)
    log_file = os.path.join(LOG_DIR, f"{app_id}.log")
    if os.path.exists(log_file):
        os.remove(log_file)
    c.execute("DELETE FROM apps WHERE id=?", (app_id,))
    conn.commit()
    conn.close()
    return {"detail": "deleted"}
>>>>>>> 3fee0387

# Example: run with `uvicorn backend.main:app --reload`<|MERGE_RESOLUTION|>--- conflicted
+++ resolved
@@ -47,11 +47,9 @@
             status TEXT,
             log_path TEXT,
             port INTEGER,
-<<<<<<< HEAD
             last_heartbeat REAL
-=======
             url TEXT
->>>>>>> 3fee0387
+
         )
         """
     )
@@ -69,7 +67,6 @@
 
 init_db()
 
-<<<<<<< HEAD
 def release_app_port(app_id: str):
     """Return the port used by the app back to the pool."""
     conn = sqlite3.connect(DATABASE)
@@ -81,20 +78,7 @@
         c.execute("UPDATE apps SET port=NULL WHERE id=?", (app_id,))
         conn.commit()
     conn.close()
-=======
-def get_free_port() -> int:
-    """Return an available port between 9000 and 9999."""
-    conn = sqlite3.connect(DATABASE)
-    c = conn.cursor()
-    c.execute("SELECT port FROM apps WHERE port IS NOT NULL")
-    used = {row[0] for row in c.fetchall()}
-    conn.close()
-    for port in range(9000, 10000):
-        if port not in used:
-            return port
-    raise RuntimeError("no free ports available")
-
->>>>>>> 3fee0387
+
 class StatusUpdate(BaseModel):
     app_id: str
     status: str
@@ -102,20 +86,13 @@
 class Heartbeat(BaseModel):
     app_id: str
 
-
-<<<<<<< HEAD
 def save_status(app_id: str, status: str = None, log_path: str = None, port: int = None, heartbeat: float = None):
-=======
-
-def save_status(app_id: str, status: str, log_path: str = None, name: str = None, app_type: str = None):
-
->>>>>>> 3fee0387
+
     conn = sqlite3.connect(DATABASE)
     c = conn.cursor()
     c.execute("SELECT id FROM apps WHERE id=?", (app_id,))
     exists = c.fetchone()
     if exists:
-<<<<<<< HEAD
         fields = []
         values = []
         if status is not None:
@@ -137,16 +114,7 @@
         c.execute(
             "INSERT INTO apps(id, name, type, status, log_path, port, last_heartbeat) VALUES(?,?,?,?,?,?,?)",
             (app_id, app_id, '', status or '', log_path, port, heartbeat),
-=======
-        c.execute(
-            "UPDATE apps SET status=?, log_path=? WHERE id=?",
-            (status, log_path, app_id),
-        )
-    else:
-        c.execute(
-            "INSERT INTO apps(id, name, type, status, log_path) VALUES(?,?,?,?,?)",
-            (app_id, name or app_id, app_type or "", status, log_path),
->>>>>>> 3fee0387
+
         )
     conn.commit()
     conn.close()
@@ -193,32 +161,19 @@
             break
 
     log_path = os.path.join(LOG_DIR, f"{app_id}.log")
-<<<<<<< HEAD
     # Allocate a port for the app
     if not AVAILABLE_PORTS:
         raise HTTPException(status_code=503, detail="no available ports")
     port = AVAILABLE_PORTS.pop()
     save_status(app_id, "uploaded", log_path, port=port)
-=======
-    save_status(app_id, "uploaded", log_path, name=name, app_type=app_type)
->>>>>>> 3fee0387
+
 
     # Request agent to run
     try:
         resp = requests.post(
             f"{AGENT_URL}/run",
-<<<<<<< HEAD
             json={"app_id": app_id, "path": app_dir, "type": app_type, "log_path": log_path, "port": port},
-=======
-            json={
-                "app_id": app_id,
-                "path": app_dir,
-                "type": app_type,
-                "log_path": log_path,
-                "allow_ips": [ip.strip() for ip in allow_ips.split(",") if ip.strip()] if allow_ips else None,
-                "auth_header": auth_header,
-            },
->>>>>>> 3fee0387
+
             timeout=5
         )
         resp.raise_for_status()
@@ -259,8 +214,6 @@
         raise HTTPException(status_code=404, detail="log not found")
     with open(log_file) as f:
         return f.read()
-
-<<<<<<< HEAD
 
 async def cleanup_task():
     """Periodically check for apps without heartbeat and mark them as error."""
@@ -284,48 +237,6 @@
 @app.on_event("startup")
 async def startup_event():
     asyncio.create_task(cleanup_task())
-=======
-@app.post("/stop/{app_id}")
-async def stop_app(app_id: str):
-    """Stop a running app via the agent and update status."""
-    conn = sqlite3.connect(DATABASE)
-    c = conn.cursor()
-    c.execute("SELECT id FROM apps WHERE id=?", (app_id,))
-    exists = c.fetchone()
-    conn.close()
-    if not exists:
-        raise HTTPException(status_code=404, detail="app not found")
-    try:
-        resp = requests.post(f"{AGENT_URL}/stop", json={"app_id": app_id}, timeout=5)
-        resp.raise_for_status()
-    except Exception as e:
-        raise HTTPException(status_code=500, detail=str(e))
-    save_status(app_id, "stopped")
-    return {"detail": "stopped"}
-
-@app.delete("/apps/{app_id}")
-async def delete_app(app_id: str):
-    """Remove uploaded files and logs after ensuring the app is stopped."""
-    conn = sqlite3.connect(DATABASE)
-    c = conn.cursor()
-    c.execute("SELECT status FROM apps WHERE id=?", (app_id,))
-    row = c.fetchone()
-    if not row:
-        conn.close()
-        raise HTTPException(status_code=404, detail="app not found")
-    status = row[0]
-    if status != "stopped":
-        conn.close()
-        raise HTTPException(status_code=400, detail="app must be stopped first")
-    app_dir = os.path.join(UPLOAD_DIR, app_id)
-    shutil.rmtree(app_dir, ignore_errors=True)
-    log_file = os.path.join(LOG_DIR, f"{app_id}.log")
-    if os.path.exists(log_file):
-        os.remove(log_file)
-    c.execute("DELETE FROM apps WHERE id=?", (app_id,))
-    conn.commit()
-    conn.close()
-    return {"detail": "deleted"}
->>>>>>> 3fee0387
+
 
 # Example: run with `uvicorn backend.main:app --reload`