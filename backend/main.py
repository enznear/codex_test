--- conflicted
+++ resolved
@@ -1,9 +1,5 @@
 """FastAPI backend for MLOps app deployment."""
-<<<<<<< HEAD
 from fastapi import FastAPI, UploadFile, File, HTTPException, Form
-=======
-from fastapi import FastAPI, UploadFile, File, HTTPException, Request
->>>>>>> 322ba9ad
 from fastapi.responses import PlainTextResponse, FileResponse
 from fastapi.staticfiles import StaticFiles
 from pydantic import BaseModel
@@ -72,18 +68,15 @@
     status: str
 
 
-<<<<<<< HEAD
+
 def save_status(app_id: str, status: str, log_path: str = None, name: str = None, app_type: str = None):
-=======
-def save_status(app_id: str, status: str, log_path: str = None, port: int = None, url: str = None):
->>>>>>> 322ba9ad
+
     conn = sqlite3.connect(DATABASE)
     c = conn.cursor()
     c.execute("SELECT id FROM apps WHERE id=?", (app_id,))
     exists = c.fetchone()
     if exists:
         c.execute(
-<<<<<<< HEAD
             "UPDATE apps SET status=?, log_path=? WHERE id=?",
             (status, log_path, app_id),
         )
@@ -91,25 +84,13 @@
         c.execute(
             "INSERT INTO apps(id, name, type, status, log_path) VALUES(?,?,?,?,?)",
             (app_id, name or app_id, app_type or "", status, log_path),
-=======
-            "UPDATE apps SET status=?, log_path=?, port=COALESCE(?, port), url=COALESCE(?, url) WHERE id=?",
-            (status, log_path, port, url, app_id),
-        )
-    else:
-        c.execute(
-            "INSERT INTO apps(id, name, type, status, log_path, port, url) VALUES(?,?,?,?,?,?,?)",
-            (app_id, app_id, '', status, log_path, port, url),
->>>>>>> 322ba9ad
         )
     conn.commit()
     conn.close()
 
 @app.post("/upload")
-<<<<<<< HEAD
 async def upload_app(name: str = Form(...), file: UploadFile = File(...)):
-=======
-async def upload_app(request: Request, file: UploadFile = File(...)):
->>>>>>> 322ba9ad
+
     """Receive user uploaded app and trigger agent build/run."""
     # Reject duplicate app names
     conn = sqlite3.connect(DATABASE)
@@ -145,13 +126,7 @@
             break
 
     log_path = os.path.join(LOG_DIR, f"{app_id}.log")
-<<<<<<< HEAD
     save_status(app_id, "uploaded", log_path, name=name, app_type=app_type)
-=======
-    port = get_free_port()
-    url = f"{request.url.scheme}://{request.url.hostname}:{port}/"
-    save_status(app_id, "uploaded", log_path, port=port, url=url)
->>>>>>> 322ba9ad
 
     # Request agent to run
     try:
