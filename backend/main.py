"""FastAPI backend for MLOps app deployment."""

from fastapi import (
    FastAPI,
    UploadFile,
    File,
    HTTPException,
    Form,
    BackgroundTasks,
    Depends,
    status,
)
from fastapi.responses import PlainTextResponse, FileResponse
from fastapi.staticfiles import StaticFiles
from fastapi.security import OAuth2PasswordBearer, OAuth2PasswordRequestForm
from pydantic import BaseModel
import shutil
import os
import uuid
import zipfile
import sqlite3
import httpx
import re
import time
import asyncio
import socket
from datetime import datetime, timedelta
from jose import JWTError, jwt
from passlib.context import CryptContext

DATABASE = "./app.db"
UPLOAD_DIR = "./uploads"
LOG_DIR = "./logs"
TEMPLATE_DIR = "./templates"
AGENT_URL = os.environ.get("AGENT_URL", "http://localhost:8001")

# Port range to allocate for running apps
PORT_START = int(os.environ.get("PORT_START", 9000))
PORT_END = int(os.environ.get("PORT_END", 9100))
AVAILABLE_PORTS = set(range(PORT_START, PORT_END))
app = FastAPI()

# Authentication setup
SECRET_KEY = os.environ.get("SECRET_KEY", "change_me")
ALGORITHM = "HS256"
ACCESS_TOKEN_EXPIRE_MINUTES = 60
pwd_context = CryptContext(schemes=["bcrypt"], deprecated="auto")
oauth2_scheme = OAuth2PasswordBearer(tokenUrl="login")
ADMIN_PASSWORD = os.environ.get("ADMIN_PASSWORD", "admin")


# Serve the React frontend from the same origin
app.mount("/static", StaticFiles(directory="frontend"), name="frontend")


@app.get("/", include_in_schema=False)
async def frontend_index():
    """Return the frontend single-page app."""
    return FileResponse("frontend/index.html")


# Allowed pattern for uploaded filenames
ALLOWED_FILENAME = re.compile(r"^[A-Za-z0-9._-]+$")


def get_password_hash(password: str) -> str:
    return pwd_context.hash(password)


def verify_password(password: str, hashed: str) -> bool:
    return pwd_context.verify(password, hashed)


def create_access_token(data: dict, expires_delta: timedelta | None = None) -> str:
    to_encode = data.copy()
    expire = datetime.utcnow() + (
        expires_delta or timedelta(minutes=ACCESS_TOKEN_EXPIRE_MINUTES)
    )
    to_encode.update({"exp": expire})
    return jwt.encode(to_encode, SECRET_KEY, algorithm=ALGORITHM)


def get_user(username: str):
    conn = sqlite3.connect(DATABASE)
    c = conn.cursor()
    c.execute(
        "SELECT id, username, password_hash, is_admin FROM users WHERE username=?",
        (username,),
    )
    row = c.fetchone()
    conn.close()
    if row:
        return {
            "id": row[0],
            "username": row[1],
            "password_hash": row[2],
            "is_admin": bool(row[3]),
        }
    return None


def authenticate_user(username: str, password: str):
    user = get_user(username)
    if not user:
        return None
    if not verify_password(password, user["password_hash"]):
        return None
    return user


async def get_current_user(token: str = Depends(oauth2_scheme)):
    credentials_exception = HTTPException(
        status_code=status.HTTP_401_UNAUTHORIZED,
        detail="Could not validate credentials",
        headers={"WWW-Authenticate": "Bearer"},
    )
    try:
        payload = jwt.decode(token, SECRET_KEY, algorithms=[ALGORITHM])
        username: str | None = payload.get("sub")
        if username is None:
            raise credentials_exception
    except JWTError:
        raise credentials_exception
    user = get_user(username)
    if user is None:
        raise credentials_exception
    return user


def init_db():
    conn = sqlite3.connect(DATABASE)
    c = conn.cursor()
    c.execute(
        """
        CREATE TABLE IF NOT EXISTS apps (
            id TEXT PRIMARY KEY,
            name TEXT,
            description TEXT,
            type TEXT,
            status TEXT,
            log_path TEXT,
            port INTEGER,
            last_heartbeat REAL,
            url TEXT,
            allow_ips TEXT,
            auth_header TEXT,
            gpu INTEGER,
            vram_required INTEGER
        )
        """
    )
    c.execute(
        """
        CREATE TABLE IF NOT EXISTS templates (
            id TEXT PRIMARY KEY,
            name TEXT,
            type TEXT,
            path TEXT,
            description TEXT,
            vram_required INTEGER
        )
        """
    )
    c.execute(
        """
        CREATE TABLE IF NOT EXISTS users (
            id INTEGER PRIMARY KEY AUTOINCREMENT,
            username TEXT UNIQUE,
            password_hash TEXT,
            is_admin INTEGER DEFAULT 0
        )
        """
    )
    # Add new columns if database existed before
    c.execute("PRAGMA table_info(apps)")
    cols = [row[1] for row in c.fetchall()]
    if "port" not in cols:
        c.execute("ALTER TABLE apps ADD COLUMN port INTEGER")
    if "last_heartbeat" not in cols:
        c.execute("ALTER TABLE apps ADD COLUMN last_heartbeat REAL")
    if "url" not in cols:
        c.execute("ALTER TABLE apps ADD COLUMN url TEXT")
    if "allow_ips" not in cols:
        c.execute("ALTER TABLE apps ADD COLUMN allow_ips TEXT")
    if "auth_header" not in cols:
        c.execute("ALTER TABLE apps ADD COLUMN auth_header TEXT")
    if "gpu" not in cols:
        c.execute("ALTER TABLE apps ADD COLUMN gpu INTEGER")
    if "vram_required" not in cols:
        c.execute("ALTER TABLE apps ADD COLUMN vram_required INTEGER")
    if "description" not in cols:
        c.execute("ALTER TABLE apps ADD COLUMN description TEXT")
    # Add new columns to users table if needed
    c.execute("PRAGMA table_info(users)")
    u_cols = [row[1] for row in c.fetchall()]
    if "is_admin" not in u_cols:
        c.execute("ALTER TABLE users ADD COLUMN is_admin INTEGER DEFAULT 0")

    # Add new columns to templates table if needed
    c.execute("PRAGMA table_info(templates)")
    t_cols = [row[1] for row in c.fetchall()]
    if "vram_required" not in t_cols:
        c.execute("ALTER TABLE templates ADD COLUMN vram_required INTEGER")
    conn.commit()
    conn.close()
    os.makedirs(UPLOAD_DIR, exist_ok=True)
    os.makedirs(LOG_DIR, exist_ok=True)
    os.makedirs(TEMPLATE_DIR, exist_ok=True)

    # Ensure admin user exists
    conn = sqlite3.connect(DATABASE)
    c = conn.cursor()
    c.execute("SELECT id FROM users WHERE username='admin'")
    if not c.fetchone():
        c.execute(
            "INSERT INTO users(username, password_hash, is_admin) VALUES(?, ?, 1)",
            ("admin", get_password_hash(ADMIN_PASSWORD)),
        )
        conn.commit()
    conn.close()


init_db()


def ensure_templates():
    """Scan TEMPLATE_DIR for folders and register them as templates."""
    conn = sqlite3.connect(DATABASE)
    c = conn.cursor()
    c.execute("SELECT id FROM templates")
    known = {row[0] for row in c.fetchall()}
    for entry in os.listdir(TEMPLATE_DIR):
        full = os.path.join(TEMPLATE_DIR, entry)
        if not os.path.isdir(full) or entry in known:
            continue
        app_type = "gradio"
        stored_path = "."
        for root, _, files in os.walk(full):
            for fname in files:
                lower = fname.lower()
                if lower.endswith(".tar"):
                    app_type = "docker_tar"
                    stored_path = fname
                    break
                if lower in ("docker-compose.yml", "docker-compose.yaml"):
                    app_type = "docker_compose"
                    stored_path = os.path.relpath(os.path.join(root, fname), full)
                    break
                if lower == "dockerfile":
                    app_type = "docker"
                    break
            if app_type != "gradio":
                break
        c.execute(
            "INSERT INTO templates(id, name, type, path, description, vram_required) VALUES(?,?,?,?,?,?)",
            (entry, entry, app_type, stored_path, "", 0),
        )
    conn.commit()
    conn.close()


ensure_templates()


def release_app_port(app_id: str):
    """Return the port used by the app back to the pool."""
    conn = sqlite3.connect(DATABASE)
    c = conn.cursor()
    c.execute("SELECT port FROM apps WHERE id=?", (app_id,))
    row = c.fetchone()
    if row and row[0] is not None:
        AVAILABLE_PORTS.add(row[0])
        c.execute("UPDATE apps SET port=NULL WHERE id=?", (app_id,))
        conn.commit()
    conn.close()


def is_port_free(port: int) -> bool:
    """Check if a TCP port is available."""
    s = socket.socket(socket.AF_INET, socket.SOCK_STREAM)
    try:
        s.bind(("0.0.0.0", port))
        return True
    except OSError:
        return False
    finally:
        s.close()


@app.post("/register")
async def register(username: str = Form(...), password: str = Form(...)):
    conn = sqlite3.connect(DATABASE)
    c = conn.cursor()
    c.execute("SELECT id FROM users WHERE username=?", (username,))
    if c.fetchone():
        conn.close()
        raise HTTPException(status_code=400, detail="username already exists")
    c.execute(
        "INSERT INTO users(username, password_hash) VALUES(?, ?)",
        (username, get_password_hash(password)),
    )
    conn.commit()
    conn.close()
    return {"detail": "user created"}


@app.post("/login")
async def login(form_data: OAuth2PasswordRequestForm = Depends()):
    user = authenticate_user(form_data.username, form_data.password)
    if not user:
        raise HTTPException(
            status_code=status.HTTP_401_UNAUTHORIZED,
            detail="Incorrect username or password",
        )
    access_token = create_access_token({"sub": user["username"]})
    return {
        "access_token": access_token,
        "token_type": "bearer",
        "is_admin": bool(user.get("is_admin", False)),
    }


@app.get("/users/me")
async def get_me(current_user: dict = Depends(get_current_user)):
    return {
        "id": current_user["id"],
        "username": current_user["username"],
        "is_admin": current_user.get("is_admin", False),
    }


@app.get("/users")
async def list_users(current_user: dict = Depends(get_current_user)):
    if not current_user.get("is_admin"):
        raise HTTPException(status_code=403, detail="admin only")
    conn = sqlite3.connect(DATABASE)
    c = conn.cursor()
    c.execute("SELECT id, username, is_admin FROM users")
    users = [
        {"id": row[0], "username": row[1], "is_admin": bool(row[2])}
        for row in c.fetchall()
    ]
    conn.close()
    return users


@app.delete("/users/{user_id}")
async def delete_user(user_id: int, current_user: dict = Depends(get_current_user)):
    if not current_user.get("is_admin"):
        raise HTTPException(status_code=403, detail="admin only")
    conn = sqlite3.connect(DATABASE)
    c = conn.cursor()
    c.execute("SELECT username FROM users WHERE id=?", (user_id,))
    row = c.fetchone()
    if not row:
        conn.close()
        raise HTTPException(status_code=404, detail="user not found")
    if row[0] == "admin":
        conn.close()
        raise HTTPException(status_code=400, detail="cannot delete admin user")
    c.execute("DELETE FROM users WHERE id=?", (user_id,))
    conn.commit()
    conn.close()
    return {"detail": "deleted"}


@app.post("/users/{user_id}/reset_password")
async def reset_password(
    user_id: int,
    new_password: str = Form(...),
    current_user: dict = Depends(get_current_user),
):
    if not current_user.get("is_admin"):
        raise HTTPException(status_code=403, detail="admin only")
    conn = sqlite3.connect(DATABASE)
    c = conn.cursor()
    c.execute("SELECT id FROM users WHERE id=?", (user_id,))
    if not c.fetchone():
        conn.close()
        raise HTTPException(status_code=404, detail="user not found")
    c.execute(
        "UPDATE users SET password_hash=? WHERE id=?",
        (get_password_hash(new_password), user_id),
    )
    conn.commit()
    conn.close()
    return {"detail": "password reset"}


class StatusUpdate(BaseModel):
    app_id: str
    status: str
    gpu: int | None = None


class Heartbeat(BaseModel):
    app_id: str


class StopRequest(BaseModel):
    app_id: str


def save_status(
    app_id: str,
    status: str = None,
    log_path: str = None,
    port: int = None,
    heartbeat: float = None,
    name: str = None,
    description: str = None,
    url: str = None,
    app_type: str = None,
    allow_ips: str = None,
    auth_header: str = None,
    gpu: int = None,
    vram_required: int = None,
):

    conn = sqlite3.connect(DATABASE)
    c = conn.cursor()
    c.execute("SELECT id FROM apps WHERE id=?", (app_id,))
    exists = c.fetchone()
    if exists:
        fields = []
        values = []
        if status is not None:
            fields.append("status=?")
            values.append(status)
        if log_path is not None:
            fields.append("log_path=?")
            values.append(log_path)
        if port is not None:
            fields.append("port=?")
            values.append(port)
        if heartbeat is not None:
            fields.append("last_heartbeat=?")
            values.append(heartbeat)
        if name is not None:
            fields.append("name=?")
            values.append(name)
        if description is not None:
            fields.append("description=?")
            values.append(description)
        if url is not None:
            fields.append("url=?")
            values.append(url)
        if app_type is not None:
            fields.append("type=?")
            values.append(app_type)
        if allow_ips is not None:
            fields.append("allow_ips=?")
            values.append(allow_ips)
        if auth_header is not None:
            fields.append("auth_header=?")
            values.append(auth_header)
        if gpu is not None:
            fields.append("gpu=?")
            values.append(gpu)
        if vram_required is not None:
            fields.append("vram_required=?")
            values.append(vram_required)
        if fields:
            values.append(app_id)
            c.execute(f"UPDATE apps SET {','.join(fields)} WHERE id=?", values)
    else:
        c.execute(
            "INSERT INTO apps(id, name, description, type, status, log_path, port, last_heartbeat, url, allow_ips, auth_header, gpu, vram_required) VALUES(?,?,?,?,?,?,?,?,?,?,?,?,?)",
            (
                app_id,
                name or app_id,
                description,
                app_type or "",
                status or "",
                log_path,
                port,
                heartbeat,
                url,
                allow_ips,
                auth_header,
                gpu,
                vram_required,
            ),
        )
    conn.commit()
    conn.close()


@app.post("/upload")
async def upload_app(
    name: str = Form(...),
    file: UploadFile = File(...),
    description: str = Form(""),
    allow_ips: str = Form(None),
    auth_header: str = Form(None),
    vram_required: int = Form(0),
    current_user: dict = Depends(get_current_user),
):
    """Receive user uploaded app and trigger agent build/run."""
    allowed = [ip.strip() for ip in allow_ips.split(",")] if allow_ips else None
    allowed_str = ",".join(allowed) if allowed else None
    # Reject duplicate app names
    conn = sqlite3.connect(DATABASE)
    c = conn.cursor()
    c.execute("SELECT id FROM apps WHERE name=?", (name.strip(),))
    if c.fetchone():
        conn.close()
        raise HTTPException(status_code=400, detail="app name already exists")
    conn.close()
    app_id = str(uuid.uuid4())
    app_dir = os.path.join(UPLOAD_DIR, app_id)
    os.makedirs(app_dir, exist_ok=True)
    filename = os.path.basename(file.filename)
    if not ALLOWED_FILENAME.fullmatch(filename):
        raise HTTPException(status_code=400, detail="invalid filename")
    file_location = os.path.join(app_dir, filename)
    with open(file_location, "wb") as f:
        shutil.copyfileobj(file.file, f)

    # If zip file, extract safely
    if zipfile.is_zipfile(file_location):
        with zipfile.ZipFile(file_location, "r") as z:
            for member in z.namelist():
                # Reject absolute paths or traversals
                if os.path.isabs(member) or ".." in member.split("/"):
                    raise HTTPException(
                        status_code=400, detail="invalid zip entry path"
                    )
                resolved = os.path.realpath(os.path.join(app_dir, member))
                if not resolved.startswith(os.path.realpath(app_dir) + os.sep):
                    raise HTTPException(
                        status_code=400, detail="zip entry outside app directory"
                    )
            z.extractall(app_dir)

    # Detect app type
    compose_file = None
    if filename.lower().endswith(".tar"):
        app_type = "docker_tar"
    else:
        app_type = "gradio"
        for root, _, files in os.walk(app_dir):
            for fname in files:
                lower = fname.lower()
                if lower in ("docker-compose.yml", "docker-compose.yaml"):
                    app_type = "docker_compose"
                    compose_file = os.path.join(root, fname)
                    break
                if lower == "dockerfile":
                    app_type = "docker"
                    break
            if app_type in ("docker", "docker_compose"):
                break

    log_path = os.path.join(LOG_DIR, f"{app_id}.log")
    # Allocate a port for the app
    if not AVAILABLE_PORTS:
        raise HTTPException(status_code=503, detail="no available ports")
    port = None
    while AVAILABLE_PORTS:
        candidate = AVAILABLE_PORTS.pop()
        if is_port_free(candidate):
            port = candidate
            break
        # port was busy, keep looking
    if port is None:
        raise HTTPException(status_code=503, detail="no available ports")
    url = f"/apps/{app_id}/"
    save_status(
        app_id,
        "uploaded",
        log_path,
        port=port,
        name=name.strip(),
        description=description.strip() if description else None,
        url=url,
        app_type=app_type,
        allow_ips=allowed_str,
        auth_header=auth_header,
        vram_required=vram_required,
    )

    # Path sent to the agent depends on app type
    if app_type == "docker_tar":
        run_path = file_location
    elif app_type == "docker_compose":
        run_path = os.path.dirname(compose_file) if compose_file else app_dir
    else:
        run_path = app_dir

    # Request agent to run
    try:
        async with httpx.AsyncClient() as client:
            resp = await client.post(
                f"{AGENT_URL}/run",
                json={
                    "app_id": app_id,
                    "path": run_path,
                    "type": app_type,
                    "log_path": log_path,
                    "port": port,
                    "allow_ips": allowed,
                    "auth_header": auth_header,
                    "vram_required": vram_required,
                },
                timeout=5,
            )
            resp.raise_for_status()
        save_status(
            app_id,
            "building",
            log_path,
            description=description.strip() if description else None,
            app_type=app_type,
            allow_ips=allowed_str,
            auth_header=auth_header,
            vram_required=vram_required,
        )
    except httpx.ConnectError:
        AVAILABLE_PORTS.add(port)
        save_status(
            app_id,
            "error",
            log_path,
            app_type=app_type,
            allow_ips=allowed_str,
            auth_header=auth_header,
            vram_required=vram_required,
        )
        raise HTTPException(
            status_code=502,
            detail="Unable to reach agent. Please ensure the agent is running and reachable.",
        )
    except httpx.TimeoutException:
        AVAILABLE_PORTS.add(port)
        save_status(
            app_id,
            "error",
            log_path,
            app_type=app_type,
            allow_ips=allowed_str,
            auth_header=auth_header,
            vram_required=vram_required,
        )
        raise HTTPException(
            status_code=504,
            detail="Agent request timed out. Please make sure the agent is running.",
        )
    except Exception as e:
        AVAILABLE_PORTS.add(port)
        save_status(
            app_id,
            "error",
            log_path,
            app_type=app_type,
            allow_ips=allowed_str,
            auth_header=auth_header,
            vram_required=vram_required,
        )
        raise HTTPException(status_code=500, detail=str(e))

    return {"app_id": app_id, "status": "building", "url": url}


@app.post("/templates")
async def upload_template(
    name: str = Form(...),
    file: UploadFile = File(...),
    description: str = Form(""),
    vram_required: int = Form(0),
    current_user: dict = Depends(get_current_user),
):
    """Upload a template archive or file."""
    template_id = str(uuid.uuid4())
    t_dir = os.path.join(TEMPLATE_DIR, template_id)
    os.makedirs(t_dir, exist_ok=True)
    filename = os.path.basename(file.filename)
    if not ALLOWED_FILENAME.fullmatch(filename):
        raise HTTPException(status_code=400, detail="invalid filename")
    file_location = os.path.join(t_dir, filename)
    with open(file_location, "wb") as f:
        shutil.copyfileobj(file.file, f)

    if zipfile.is_zipfile(file_location):
        with zipfile.ZipFile(file_location, "r") as z:
            for member in z.namelist():
                if os.path.isabs(member) or ".." in member.split("/"):
                    raise HTTPException(
                        status_code=400, detail="invalid zip entry path"
                    )
                resolved = os.path.realpath(os.path.join(t_dir, member))
                if not resolved.startswith(os.path.realpath(t_dir) + os.sep):
                    raise HTTPException(
                        status_code=400, detail="zip entry outside template directory"
                    )
            z.extractall(t_dir)

    if filename.lower().endswith(".tar"):
        app_type = "docker_tar"
        stored_path = filename
    else:
        app_type = "gradio"
        stored_path = "."
        for root, _, files in os.walk(t_dir):
            for fname in files:
                lower = fname.lower()
                if lower in ("docker-compose.yml", "docker-compose.yaml"):
                    app_type = "docker_compose"
                    stored_path = os.path.relpath(os.path.join(root, fname), t_dir)
                    break
                if lower == "dockerfile":
                    app_type = "docker"
                    break
            if app_type != "gradio":
                break

    conn = sqlite3.connect(DATABASE)
    c = conn.cursor()
    c.execute(
        "INSERT INTO templates(id, name, type, path, description, vram_required) VALUES(?,?,?,?,?,?)",
        (
            template_id,
            name.strip(),
            app_type,
            stored_path,
            description.strip(),
            vram_required,
        ),
    )
    conn.commit()
    conn.close()

    return {"template_id": template_id}


@app.delete("/templates/{template_id}")
async def delete_template(template_id: str):
    """Remove a saved template and its files."""
    conn = sqlite3.connect(DATABASE)
    c = conn.cursor()
    c.execute("SELECT id FROM templates WHERE id=?", (template_id,))
    if not c.fetchone():
        conn.close()
        raise HTTPException(status_code=404, detail="template not found")
    c.execute("DELETE FROM templates WHERE id=?", (template_id,))
    conn.commit()
    conn.close()

    shutil.rmtree(os.path.join(TEMPLATE_DIR, template_id), ignore_errors=True)

    return {"detail": "deleted"}


@app.get("/templates")
async def list_templates():
    ensure_templates()

    conn = sqlite3.connect(DATABASE)
    c = conn.cursor()
    c.execute("SELECT id, name, description, type, vram_required FROM templates")
    rows = c.fetchall()
    conn.close()
    return [
        {
            "id": row[0],
            "name": row[1],
            "description": row[2] or "",
            "type": row[3],
            "vram_required": row[4] or 0,
        }
        for row in rows
    ]


@app.post("/deploy_template/{template_id}")
async def deploy_template(template_id: str, vram_required: int = Form(0)):
    conn = sqlite3.connect(DATABASE)
    c = conn.cursor()
    c.execute(
        "SELECT name, type, path, description FROM templates WHERE id=?",
        (template_id,),
    )
    row = c.fetchone()
    conn.close()
    if not row:
        raise HTTPException(status_code=404, detail="template not found")
    name, app_type, stored_path, description = row

    app_id = str(uuid.uuid4())
    app_dir = os.path.join(UPLOAD_DIR, app_id)
    shutil.copytree(os.path.join(TEMPLATE_DIR, template_id), app_dir)

    log_path = os.path.join(LOG_DIR, f"{app_id}.log")
    if not AVAILABLE_PORTS:
        raise HTTPException(status_code=503, detail="no available ports")
    port = None
    while AVAILABLE_PORTS:
        candidate = AVAILABLE_PORTS.pop()
        if is_port_free(candidate):
            port = candidate
            break
    if port is None:
        raise HTTPException(status_code=503, detail="no available ports")

    url = f"/apps/{app_id}/"
    save_status(
        app_id,
        "uploaded",
        log_path,
        port=port,
        name=name,
        url=url,
        app_type=app_type,
        vram_required=vram_required,
        description=description.strip() if description else None,
    )

<<<<<<< HEAD
    if app_type == "docker_compose" and stored_path and stored_path != ".":
        run_path = os.path.join(app_dir, os.path.dirname(stored_path))
    else:
        run_path = os.path.join(app_dir, stored_path) if stored_path and stored_path != "." else app_dir
=======
    run_path = (
        os.path.join(app_dir, stored_path)
        if stored_path and stored_path != "."
        else app_dir
    )
>>>>>>> 980bb19b

    try:
        async with httpx.AsyncClient() as client:
            resp = await client.post(
                f"{AGENT_URL}/run",
                json={
                    "app_id": app_id,
                    "path": run_path,
                    "type": app_type,
                    "log_path": log_path,
                    "port": port,
                    "allow_ips": None,
                    "auth_header": None,
                    "vram_required": vram_required,
                },
                timeout=5,
            )
            resp.raise_for_status()
        save_status(
            app_id,
            "building",
            log_path,
            app_type=app_type,
            vram_required=vram_required,
            description=description.strip() if description else None,
        )
    except httpx.ConnectError:
        AVAILABLE_PORTS.add(port)
        save_status(
            app_id,
            "error",
            log_path,
            app_type=app_type,
            vram_required=vram_required,
            description=description.strip() if description else None,
        )
        raise HTTPException(
            status_code=502,
            detail="Unable to reach agent. Please ensure the agent is running and reachable.",
        )
    except httpx.TimeoutException:
        AVAILABLE_PORTS.add(port)
        save_status(
            app_id,
            "error",
            log_path,
            app_type=app_type,
            vram_required=vram_required,
            description=description.strip() if description else None,
        )
        raise HTTPException(
            status_code=504,
            detail="Agent request timed out. Please make sure the agent is running.",
        )
    except Exception as e:
        AVAILABLE_PORTS.add(port)
        save_status(
            app_id,
            "error",
            log_path,
            app_type=app_type,
            vram_required=vram_required,
            description=description.strip() if description else None,
        )
        raise HTTPException(status_code=500, detail=str(e))

    return {"app_id": app_id, "url": url}


@app.post("/update_status")
async def update_status(update: StatusUpdate):
    heartbeat_time = time.time() if update.status == "running" else None
    save_status(update.app_id, update.status, heartbeat=heartbeat_time, gpu=update.gpu)
    if update.status in ("error", "finished", "stopped"):
        release_app_port(update.app_id)
    return {"detail": "ok"}


@app.post("/heartbeat")
async def heartbeat(hb: Heartbeat):
    save_status(hb.app_id, heartbeat=time.time())
    return {"detail": "ok"}


@app.post("/stop")
async def stop_app(req: StopRequest, background_tasks: BackgroundTasks):
    # It might be good to add a check here if app_id from req.app_id exists, similar to stop_app_by_id.
    # For now, proceeding as per the direct conversion of existing logic.
    conn = sqlite3.connect(DATABASE)
    c = conn.cursor()
    c.execute("SELECT id FROM apps WHERE id=?", (req.app_id,))
    row = c.fetchone()
    if not row:
        conn.close()
        raise HTTPException(status_code=404, detail="app not found")
    conn.close()

    save_status(req.app_id, "stopping")
    background_tasks.add_task(_stop_agent_and_update_status, req.app_id)
    return {"detail": "stopping process initiated"}


async def _stop_agent_and_update_status(app_id: str):
    """Helper function to stop agent and update status in the background."""
    try:
        async with httpx.AsyncClient() as client:
            await client.post(
                f"{AGENT_URL}/stop",
                json={"app_id": app_id},
                timeout=30,
            )
    except Exception as e:
        # Log this error or handle it more gracefully
        # For now, we'll proceed to update status to avoid app being stuck in "stopping"
        print(f"Error stopping agent for {app_id}: {e}")
        save_status(app_id, "error", gpu=None)  # Or a more specific error status
        release_app_port(app_id)
        return

    save_status(app_id, "stopped", gpu=None)
    release_app_port(app_id)


@app.get("/status")
async def get_status():
    conn = sqlite3.connect(DATABASE)
    c = conn.cursor()
    c.execute("SELECT id, name, description, status, url, gpu FROM apps")
    rows = c.fetchall()
    conn.close()
    return [
        {
            "id": row[0],
            "name": row[1],
            "status": row[3],
            "url": row[4] or f"/apps/{row[0]}/",
            "gpu": row[5],
            "description": row[2] or "",
        }
        for row in rows
    ]


@app.get("/logs/{app_id}", response_class=PlainTextResponse)
async def get_logs(app_id: str):
    log_file = os.path.join(LOG_DIR, f"{app_id}.log")
    if not os.path.exists(log_file):
        raise HTTPException(status_code=404, detail="log not found")
    with open(log_file) as f:
        return f.read()


@app.post("/stop/{app_id}")
async def stop_app_by_id(app_id: str, background_tasks: BackgroundTasks):
    """Stop a running app via the agent and mark it stopped."""
    conn = sqlite3.connect(DATABASE)
    c = conn.cursor()
    c.execute("SELECT id FROM apps WHERE id=?", (app_id,))
    row = c.fetchone()
    if not row:
        conn.close()
        raise HTTPException(status_code=404, detail="app not found")
    conn.close()

    save_status(app_id, "stopping")
    background_tasks.add_task(_stop_agent_and_update_status, app_id)
    return {"detail": "stopping process initiated"}


@app.post("/restart/{app_id}")
async def restart_app(app_id: str):
    """Restart a previously uploaded app using its existing image."""
    conn = sqlite3.connect(DATABASE)
    c = conn.cursor()
    c.execute(
        "SELECT type, log_path, port, allow_ips, auth_header, vram_required FROM apps WHERE id=?",
        (app_id,),
    )
    row = c.fetchone()
    if not row:
        conn.close()
        raise HTTPException(status_code=404, detail="app not found")
    app_type, log_path, stored_port, allow_ips_str, auth_header, vram_required = row
    conn.close()

    allowed = [ip.strip() for ip in allow_ips_str.split(",")] if allow_ips_str else None

    app_dir = os.path.join(UPLOAD_DIR, app_id)
    if app_type == "docker_tar":
        files = [f for f in os.listdir(app_dir) if f.endswith(".tar")]
        if not files:
            raise HTTPException(status_code=500, detail="tar file missing")
        run_path = os.path.join(app_dir, files[0])
    elif app_type == "docker_compose":
        compose = None
        for root, _, files in os.walk(app_dir):
            for fname in files:
                if fname.lower() in ("docker-compose.yml", "docker-compose.yaml"):
                    compose = os.path.join(root, fname)
                    break
            if compose:
                break
        if not compose:
            raise HTTPException(status_code=500, detail="compose file missing")
        run_path = os.path.dirname(compose)
    else:
        run_path = app_dir

    port = stored_port if stored_port and is_port_free(stored_port) else None
    if port is not None and port in AVAILABLE_PORTS:
        AVAILABLE_PORTS.remove(port)
    if port is None:
        if not AVAILABLE_PORTS:
            raise HTTPException(status_code=503, detail="no available ports")
        while AVAILABLE_PORTS:
            candidate = AVAILABLE_PORTS.pop()
            if is_port_free(candidate):
                port = candidate
                break
        if port is None:
            raise HTTPException(status_code=503, detail="no available ports")

    try:
        async with httpx.AsyncClient() as client:
            resp = await client.post(
                f"{AGENT_URL}/restart",
                json={
                    "app_id": app_id,
                    "path": run_path,
                    "type": app_type,
                    "log_path": log_path,
                    "port": port,
                    "allow_ips": allowed,
                    "auth_header": auth_header,
                    "vram_required": vram_required,
                },
                timeout=5,
            )
            resp.raise_for_status()
        save_status(
            app_id,
            "building",
            log_path,
            port=port,
            app_type=app_type,
            allow_ips=allow_ips_str,
            auth_header=auth_header,
            vram_required=vram_required,
        )
    except Exception as e:
        AVAILABLE_PORTS.add(port)
        save_status(
            app_id,
            "error",
            log_path,
            app_type=app_type,
            allow_ips=allow_ips_str,
            auth_header=auth_header,
            vram_required=vram_required,
        )
        raise HTTPException(status_code=500, detail=str(e))

    return {"detail": "restarting", "url": f"/apps/{app_id}/"}


@app.post("/save_template/{app_id}")
async def save_template_from_app(app_id: str):
    """Save an uploaded app as a reusable template."""
    conn = sqlite3.connect(DATABASE)
    c = conn.cursor()
    c.execute(
        "SELECT name, description, type, vram_required FROM apps WHERE id=?",
        (app_id,),
    )
    row = c.fetchone()
    conn.close()
    if not row:
        raise HTTPException(status_code=404, detail="app not found")
    name, description, app_type, vram_required = row

    template_id = str(uuid.uuid4())
    src_dir = os.path.join(UPLOAD_DIR, app_id)
    dst_dir = os.path.join(TEMPLATE_DIR, template_id)
    shutil.copytree(src_dir, dst_dir)

    if app_type == "docker_tar":
        files = [f for f in os.listdir(dst_dir) if f.endswith(".tar")]
        if not files:
            shutil.rmtree(dst_dir, ignore_errors=True)
            raise HTTPException(status_code=500, detail="tar file missing")
        stored_path = files[0]
    else:
        stored_path = "."
        for root, _, files in os.walk(dst_dir):
            for fname in files:
                lower = fname.lower()
                if lower in ("docker-compose.yml", "docker-compose.yaml"):
                    app_type = "docker_compose"
                    stored_path = os.path.relpath(os.path.join(root, fname), dst_dir)
                    break
                if lower == "dockerfile":
                    app_type = "docker"
                    break
            if app_type != "gradio":
                break

    conn = sqlite3.connect(DATABASE)
    c = conn.cursor()
    c.execute(
        "INSERT INTO templates(id, name, type, path, description, vram_required) VALUES(?,?,?,?,?,?)",
        (
            template_id,
            name,
            app_type,
            stored_path,
            description or "",
            vram_required or 0,
        ),
    )
    conn.commit()
    conn.close()

    return {"template_id": template_id}


@app.delete("/apps/{app_id}")
async def delete_app(app_id: str):
    """Delete an app and all its data."""
    conn = sqlite3.connect(DATABASE)
    c = conn.cursor()
    c.execute("SELECT status FROM apps WHERE id=?", (app_id,))
    row = c.fetchone()
    if not row:
        conn.close()
        raise HTTPException(status_code=404, detail="app not found")
    status = row[0]
    conn.close()

    if status == "running":
        try:
            async with httpx.AsyncClient() as client:
                await client.post(
                    f"{AGENT_URL}/stop",
                    json={"app_id": app_id},
                    timeout=5,
                )
        except Exception:
            pass
    else:
        # Ensure the proxy route is removed for non-running apps
        try:
            async with httpx.AsyncClient() as client:
                await client.post(
                    f"{AGENT_URL}/remove_route",
                    json={"app_id": app_id},
                    timeout=5,
                )
        except Exception:
            pass

    release_app_port(app_id)

    conn = sqlite3.connect(DATABASE)
    c = conn.cursor()
    c.execute("DELETE FROM apps WHERE id=?", (app_id,))
    conn.commit()
    conn.close()

    shutil.rmtree(os.path.join(UPLOAD_DIR, app_id), ignore_errors=True)
    log_file = os.path.join(LOG_DIR, f"{app_id}.log")
    if os.path.exists(log_file):
        os.remove(log_file)

    return {"detail": "deleted"}


class EditApp(BaseModel):
    app_id: str
    name: str
    description: str = ""


class EditTemplate(BaseModel):
    template_id: str
    name: str
    description: str = ""
    vram_required: int = 0


@app.post("/edit_app")
async def edit_app(info: EditApp, current_user: dict = Depends(get_current_user)):
    """Update app name and description."""
    conn = sqlite3.connect(DATABASE)
    c = conn.cursor()
    c.execute("SELECT id FROM apps WHERE id=?", (info.app_id,))
    if not c.fetchone():
        conn.close()
        raise HTTPException(status_code=404, detail="app not found")
    c.execute(
        "SELECT id FROM apps WHERE name=? AND id!=?", (info.name.strip(), info.app_id)
    )
    if c.fetchone():
        conn.close()
        raise HTTPException(status_code=400, detail="app name already exists")
    conn.close()
    save_status(
        info.app_id, name=info.name.strip(), description=info.description.strip()
    )
    return {"detail": "updated"}


@app.post("/edit_template")
async def edit_template(info: EditTemplate):
    """Update template metadata."""
    conn = sqlite3.connect(DATABASE)
    c = conn.cursor()
    c.execute("SELECT id FROM templates WHERE id=?", (info.template_id,))
    if not c.fetchone():
        conn.close()
        raise HTTPException(status_code=404, detail="template not found")
    c.execute(
        "SELECT id FROM templates WHERE name=? AND id!=?",
        (info.name.strip(), info.template_id),
    )
    if c.fetchone():
        conn.close()
        raise HTTPException(status_code=400, detail="template name already exists")
    c.execute(
        "UPDATE templates SET name=?, description=?, vram_required=? WHERE id=?",
        (
            info.name.strip(),
            info.description.strip(),
            info.vram_required,
            info.template_id,
        ),
    )
    conn.commit()
    conn.close()
    return {"detail": "updated"}


async def cleanup_task():
    """Periodically check for apps without heartbeat and mark them as error."""
    while True:
        await asyncio.sleep(30)
        cutoff = time.time() - 60
        conn = sqlite3.connect(DATABASE)
        c = conn.cursor()
        c.execute(
            "SELECT id FROM apps WHERE status='running' AND (last_heartbeat IS NULL OR last_heartbeat<?)",
            (cutoff,),
        )
        stale = [row[0] for row in c.fetchall()]
        for app_id in stale:
            c.execute("UPDATE apps SET status='error', gpu=NULL WHERE id=?", (app_id,))
            conn.commit()
            release_app_port(app_id)
            # Attempt to stop the app on the agent so lingering processes and
            # proxy routes are cleaned up. If stopping fails (e.g. the agent no
            # longer has a record of the app), fall back to removing the proxy
            # route directly.
            try:
                async with httpx.AsyncClient() as client:
                    resp = await client.post(
                        f"{AGENT_URL}/stop",
                        json={"app_id": app_id},
                        timeout=5,
                    )
                    resp.raise_for_status()
            except Exception:
                try:
                    async with httpx.AsyncClient() as client:
                        await client.post(
                            f"{AGENT_URL}/remove_route",
                            json={"app_id": app_id},
                            timeout=5,
                        )
                except Exception:
                    pass
        conn.close()


@app.on_event("startup")
async def startup_event():
    # Remove ports for any apps that are already running
    conn = sqlite3.connect(DATABASE)
    c = conn.cursor()
    c.execute("SELECT port FROM apps WHERE status='running' AND port IS NOT NULL")
    rows = c.fetchall()
    conn.close()
    for row in rows:
        port = row[0]
        if port in AVAILABLE_PORTS:
            AVAILABLE_PORTS.remove(port)

    asyncio.create_task(cleanup_task())


# Example: run with `uvicorn backend.main:app --reload`


@app.get("/{path:path}", include_in_schema=False)
async def spa_fallback(path: str):
    """Serve index.html for client-side routes."""
    return FileResponse("frontend/index.html")<|MERGE_RESOLUTION|>--- conflicted
+++ resolved
@@ -815,18 +815,10 @@
         description=description.strip() if description else None,
     )
 
-<<<<<<< HEAD
     if app_type == "docker_compose" and stored_path and stored_path != ".":
         run_path = os.path.join(app_dir, os.path.dirname(stored_path))
     else:
         run_path = os.path.join(app_dir, stored_path) if stored_path and stored_path != "." else app_dir
-=======
-    run_path = (
-        os.path.join(app_dir, stored_path)
-        if stored_path and stored_path != "."
-        else app_dir
-    )
->>>>>>> 980bb19b
 
     try:
         async with httpx.AsyncClient() as client:
