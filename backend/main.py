--- conflicted
+++ resolved
@@ -809,22 +809,16 @@
     conn = sqlite3.connect(DATABASE)
     c = conn.cursor()
     c.execute(
-<<<<<<< HEAD
         "SELECT name, description, type, vram_required FROM apps WHERE id=?",
-=======
-        "SELECT name, description, type FROM apps WHERE id=?",
->>>>>>> b2317517
+
         (app_id,),
     )
     row = c.fetchone()
     conn.close()
     if not row:
         raise HTTPException(status_code=404, detail="app not found")
-<<<<<<< HEAD
     name, description, app_type, vram_required = row
-=======
-    name, description, app_type = row
->>>>>>> b2317517
+
 
     template_id = str(uuid.uuid4())
     src_dir = os.path.join(UPLOAD_DIR, app_id)
@@ -850,13 +844,9 @@
     conn = sqlite3.connect(DATABASE)
     c = conn.cursor()
     c.execute(
-<<<<<<< HEAD
         "INSERT INTO templates(id, name, type, path, description, vram_required) VALUES(?,?,?,?,?,?)",
         (template_id, name, app_type, stored_path, description or "", vram_required or 0),
-=======
-        "INSERT INTO templates(id, name, type, path, description) VALUES(?,?,?,?,?)",
-        (template_id, name, app_type, stored_path, description or ""),
->>>>>>> b2317517
+
     )
     conn.commit()
     conn.close()
