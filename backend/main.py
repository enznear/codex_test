"""FastAPI backend for MLOps app deployment."""

from fastapi import (
    FastAPI,
    UploadFile,
    File,
    HTTPException,
    Form,
    BackgroundTasks,
    Depends,
    status,
)
from fastapi.responses import PlainTextResponse, FileResponse
from fastapi.staticfiles import StaticFiles
from fastapi.security import OAuth2PasswordBearer, OAuth2PasswordRequestForm
from pydantic import BaseModel
import shutil
import os
import subprocess
<<<<<<< HEAD
import stat
=======
>>>>>>> 0b2d8abd
import uuid
import zipfile
import sqlite3
import httpx
import re
import time
import asyncio
import socket
from datetime import datetime, timedelta
from jose import JWTError, jwt
from passlib.context import CryptContext

DATABASE = "./app.db"
UPLOAD_DIR = "./uploads"
LOG_DIR = "./logs"
TEMPLATE_DIR = "./templates"
AGENT_URL = os.environ.get("AGENT_URL", "http://localhost:8001")

# Port range to allocate for running apps
PORT_START = int(os.environ.get("PORT_START", 9000))
PORT_END = int(os.environ.get("PORT_END", 9100))
AVAILABLE_PORTS = set(range(PORT_START, PORT_END))
app = FastAPI()


def force_rmtree(path: str):
    """Remove a directory tree, adjusting permissions if needed."""
    def _onerror(func, p, exc_info):
        try:
            os.chmod(p, stat.S_IWRITE)
            func(p)
        except Exception:
            pass

    shutil.rmtree(path, ignore_errors=True, onerror=_onerror)
    if os.path.exists(path) and os.name != "nt":
        subprocess.run(["rm", "-rf", path], check=False)

# Authentication setup
SECRET_KEY = os.environ.get("SECRET_KEY", "change_me")
ALGORITHM = "HS256"
ACCESS_TOKEN_EXPIRE_MINUTES = 60
pwd_context = CryptContext(schemes=["bcrypt"], deprecated="auto")
oauth2_scheme = OAuth2PasswordBearer(tokenUrl="login")
ADMIN_PASSWORD = os.environ.get("ADMIN_PASSWORD", "admin")


# Serve the React frontend from the same origin
app.mount("/static", StaticFiles(directory="frontend"), name="frontend")


@app.get("/", include_in_schema=False)
async def frontend_index():
    """Return the frontend single-page app."""
    return FileResponse("frontend/index.html")


# Allowed pattern for uploaded filenames
ALLOWED_FILENAME = re.compile(r"^[A-Za-z0-9._-]+$")


def get_password_hash(password: str) -> str:
    return pwd_context.hash(password)


def verify_password(password: str, hashed: str) -> bool:
    return pwd_context.verify(password, hashed)


def create_access_token(data: dict, expires_delta: timedelta | None = None) -> str:
    to_encode = data.copy()
    expire = datetime.utcnow() + (
        expires_delta or timedelta(minutes=ACCESS_TOKEN_EXPIRE_MINUTES)
    )
    to_encode.update({"exp": expire})
    return jwt.encode(to_encode, SECRET_KEY, algorithm=ALGORITHM)


def get_user(username: str):
    conn = sqlite3.connect(DATABASE)
    c = conn.cursor()
    c.execute(
        "SELECT id, username, password_hash, is_admin FROM users WHERE username=?",
        (username,),
    )
    row = c.fetchone()
    conn.close()
    if row:
        return {
            "id": row[0],
            "username": row[1],
            "password_hash": row[2],
            "is_admin": bool(row[3]),
        }
    return None


def authenticate_user(username: str, password: str):
    user = get_user(username)
    if not user:
        return None
    if not verify_password(password, user["password_hash"]):
        return None
    return user


async def get_current_user(token: str = Depends(oauth2_scheme)):
    credentials_exception = HTTPException(
        status_code=status.HTTP_401_UNAUTHORIZED,
        detail="Could not validate credentials",
        headers={"WWW-Authenticate": "Bearer"},
    )
    try:
        payload = jwt.decode(token, SECRET_KEY, algorithms=[ALGORITHM])
        username: str | None = payload.get("sub")
        if username is None:
            raise credentials_exception
    except JWTError:
        raise credentials_exception
    user = get_user(username)
    if user is None:
        raise credentials_exception
    return user


def init_db():
    conn = sqlite3.connect(DATABASE)
    c = conn.cursor()
    c.execute(
        """
        CREATE TABLE IF NOT EXISTS apps (
            id TEXT PRIMARY KEY,
            name TEXT,
            description TEXT,
            type TEXT,
            status TEXT,
            log_path TEXT,
            port INTEGER,
            last_heartbeat REAL,
            url TEXT,
            allow_ips TEXT,
            auth_header TEXT,
            gpu INTEGER,
            vram_required INTEGER
        )
        """
    )
    c.execute(
        """
        CREATE TABLE IF NOT EXISTS templates (
            id TEXT PRIMARY KEY,
            name TEXT,
            type TEXT,
            path TEXT,
            description TEXT,
            vram_required INTEGER
        )
        """
    )
    c.execute(
        """
        CREATE TABLE IF NOT EXISTS users (
            id INTEGER PRIMARY KEY AUTOINCREMENT,
            username TEXT UNIQUE,
            password_hash TEXT,
            is_admin INTEGER DEFAULT 0
        )
        """
    )
    # Add new columns if database existed before
    c.execute("PRAGMA table_info(apps)")
    cols = [row[1] for row in c.fetchall()]
    if "port" not in cols:
        c.execute("ALTER TABLE apps ADD COLUMN port INTEGER")
    if "last_heartbeat" not in cols:
        c.execute("ALTER TABLE apps ADD COLUMN last_heartbeat REAL")
    if "url" not in cols:
        c.execute("ALTER TABLE apps ADD COLUMN url TEXT")
    if "allow_ips" not in cols:
        c.execute("ALTER TABLE apps ADD COLUMN allow_ips TEXT")
    if "auth_header" not in cols:
        c.execute("ALTER TABLE apps ADD COLUMN auth_header TEXT")
    if "gpu" not in cols:
        c.execute("ALTER TABLE apps ADD COLUMN gpu INTEGER")
    if "vram_required" not in cols:
        c.execute("ALTER TABLE apps ADD COLUMN vram_required INTEGER")
    if "description" not in cols:
        c.execute("ALTER TABLE apps ADD COLUMN description TEXT")
    # Add new columns to users table if needed
    c.execute("PRAGMA table_info(users)")
    u_cols = [row[1] for row in c.fetchall()]
    if "is_admin" not in u_cols:
        c.execute("ALTER TABLE users ADD COLUMN is_admin INTEGER DEFAULT 0")

    # Add new columns to templates table if needed
    c.execute("PRAGMA table_info(templates)")
    t_cols = [row[1] for row in c.fetchall()]
    if "vram_required" not in t_cols:
        c.execute("ALTER TABLE templates ADD COLUMN vram_required INTEGER")
    conn.commit()
    conn.close()
    os.makedirs(UPLOAD_DIR, exist_ok=True)
    os.makedirs(LOG_DIR, exist_ok=True)
    os.makedirs(TEMPLATE_DIR, exist_ok=True)

    # Ensure admin user exists
    conn = sqlite3.connect(DATABASE)
    c = conn.cursor()
    c.execute("SELECT id FROM users WHERE username='admin'")
    if not c.fetchone():
        c.execute(
            "INSERT INTO users(username, password_hash, is_admin) VALUES(?, ?, 1)",
            ("admin", get_password_hash(ADMIN_PASSWORD)),
        )
        conn.commit()
    conn.close()


init_db()


def ensure_templates():
    """Scan TEMPLATE_DIR for folders and register them as templates."""
    conn = sqlite3.connect(DATABASE)
    c = conn.cursor()
    c.execute("SELECT id FROM templates")
    known = {row[0] for row in c.fetchall()}
    for entry in os.listdir(TEMPLATE_DIR):
        full = os.path.join(TEMPLATE_DIR, entry)
        if not os.path.isdir(full) or entry in known:
            continue
        app_type = "gradio"
        stored_path = "."
        for root, _, files in os.walk(full):
            for fname in files:
                lower = fname.lower()
                if lower.endswith(".tar"):
                    app_type = "docker_tar"
                    stored_path = fname
                    break
                if lower in ("docker-compose.yml", "docker-compose.yaml"):
                    app_type = "docker_compose"
                    stored_path = os.path.relpath(os.path.join(root, fname), full)
                    break
                if lower == "dockerfile":
                    app_type = "docker"
                    break
            if app_type != "gradio":
                break
        c.execute(
            "INSERT INTO templates(id, name, type, path, description, vram_required) VALUES(?,?,?,?,?,?)",
            (entry, entry, app_type, stored_path, "", 0),
        )
    conn.commit()
    conn.close()


ensure_templates()


def release_app_port(app_id: str):
    """Return the port used by the app back to the pool."""
    conn = sqlite3.connect(DATABASE)
    c = conn.cursor()
    c.execute("SELECT port FROM apps WHERE id=?", (app_id,))
    row = c.fetchone()
    if row and row[0] is not None:
        AVAILABLE_PORTS.add(row[0])
        c.execute("UPDATE apps SET port=NULL WHERE id=?", (app_id,))
        conn.commit()
    conn.close()


def is_port_free(port: int) -> bool:
    """Check if a TCP port is available."""
    s = socket.socket(socket.AF_INET, socket.SOCK_STREAM)
    try:
        s.bind(("0.0.0.0", port))
        return True
    except OSError:
        return False
    finally:
        s.close()


@app.post("/register")
async def register(username: str = Form(...), password: str = Form(...)):
    conn = sqlite3.connect(DATABASE)
    c = conn.cursor()
    c.execute("SELECT id FROM users WHERE username=?", (username,))
    if c.fetchone():
        conn.close()
        raise HTTPException(status_code=400, detail="username already exists")
    c.execute(
        "INSERT INTO users(username, password_hash) VALUES(?, ?)",
        (username, get_password_hash(password)),
    )
    conn.commit()
    conn.close()
    return {"detail": "user created"}


@app.post("/login")
async def login(form_data: OAuth2PasswordRequestForm = Depends()):
    user = authenticate_user(form_data.username, form_data.password)
    if not user:
        raise HTTPException(
            status_code=status.HTTP_401_UNAUTHORIZED,
            detail="Incorrect username or password",
        )
    access_token = create_access_token({"sub": user["username"]})
    return {
        "access_token": access_token,
        "token_type": "bearer",
        "is_admin": bool(user.get("is_admin", False)),
    }


@app.get("/users/me")
async def get_me(current_user: dict = Depends(get_current_user)):
    return {
        "id": current_user["id"],
        "username": current_user["username"],
        "is_admin": current_user.get("is_admin", False),
    }


@app.get("/users")
async def list_users(current_user: dict = Depends(get_current_user)):
    if not current_user.get("is_admin"):
        raise HTTPException(status_code=403, detail="admin only")
    conn = sqlite3.connect(DATABASE)
    c = conn.cursor()
    c.execute("SELECT id, username, is_admin FROM users")
    users = [
        {"id": row[0], "username": row[1], "is_admin": bool(row[2])}
        for row in c.fetchall()
    ]
    conn.close()
    return users


@app.delete("/users/{user_id}")
async def delete_user(user_id: int, current_user: dict = Depends(get_current_user)):
    if not current_user.get("is_admin"):
        raise HTTPException(status_code=403, detail="admin only")
    conn = sqlite3.connect(DATABASE)
    c = conn.cursor()
    c.execute("SELECT username FROM users WHERE id=?", (user_id,))
    row = c.fetchone()
    if not row:
        conn.close()
        raise HTTPException(status_code=404, detail="user not found")
    if row[0] == "admin":
        conn.close()
        raise HTTPException(status_code=400, detail="cannot delete admin user")
    c.execute("DELETE FROM users WHERE id=?", (user_id,))
    conn.commit()
    conn.close()
    return {"detail": "deleted"}


@app.post("/users/{user_id}/reset_password")
async def reset_password(
    user_id: int,
    new_password: str = Form(...),
    current_user: dict = Depends(get_current_user),
):
    if not current_user.get("is_admin"):
        raise HTTPException(status_code=403, detail="admin only")
    conn = sqlite3.connect(DATABASE)
    c = conn.cursor()
    c.execute("SELECT id FROM users WHERE id=?", (user_id,))
    if not c.fetchone():
        conn.close()
        raise HTTPException(status_code=404, detail="user not found")
    c.execute(
        "UPDATE users SET password_hash=? WHERE id=?",
        (get_password_hash(new_password), user_id),
    )
    conn.commit()
    conn.close()
    return {"detail": "password reset"}


class StatusUpdate(BaseModel):
    app_id: str
    status: str
    gpu: int | None = None


class Heartbeat(BaseModel):
    app_id: str


class StopRequest(BaseModel):
    app_id: str


def save_status(
    app_id: str,
    status: str = None,
    log_path: str = None,
    port: int = None,
    heartbeat: float = None,
    name: str = None,
    description: str = None,
    url: str = None,
    app_type: str = None,
    allow_ips: str = None,
    auth_header: str = None,
    gpu: int = None,
    vram_required: int = None,
):

    conn = sqlite3.connect(DATABASE)
    c = conn.cursor()
    c.execute("SELECT id FROM apps WHERE id=?", (app_id,))
    exists = c.fetchone()
    if exists:
        fields = []
        values = []
        if status is not None:
            fields.append("status=?")
            values.append(status)
        if log_path is not None:
            fields.append("log_path=?")
            values.append(log_path)
        if port is not None:
            fields.append("port=?")
            values.append(port)
        if heartbeat is not None:
            fields.append("last_heartbeat=?")
            values.append(heartbeat)
        if name is not None:
            fields.append("name=?")
            values.append(name)
        if description is not None:
            fields.append("description=?")
            values.append(description)
        if url is not None:
            fields.append("url=?")
            values.append(url)
        if app_type is not None:
            fields.append("type=?")
            values.append(app_type)
        if allow_ips is not None:
            fields.append("allow_ips=?")
            values.append(allow_ips)
        if auth_header is not None:
            fields.append("auth_header=?")
            values.append(auth_header)
        if gpu is not None:
            fields.append("gpu=?")
            values.append(gpu)
        if vram_required is not None:
            fields.append("vram_required=?")
            values.append(vram_required)
        if fields:
            values.append(app_id)
            c.execute(f"UPDATE apps SET {','.join(fields)} WHERE id=?", values)
    else:
        c.execute(
            "INSERT INTO apps(id, name, description, type, status, log_path, port, last_heartbeat, url, allow_ips, auth_header, gpu, vram_required) VALUES(?,?,?,?,?,?,?,?,?,?,?,?,?)",
            (
                app_id,
                name or app_id,
                description,
                app_type or "",
                status or "",
                log_path,
                port,
                heartbeat,
                url,
                allow_ips,
                auth_header,
                gpu,
                vram_required,
            ),
        )
    conn.commit()
    conn.close()


@app.post("/upload")
async def upload_app(
    name: str = Form(...),
    file: UploadFile = File(...),
    description: str = Form(""),
    allow_ips: str = Form(None),
    auth_header: str = Form(None),
    vram_required: int = Form(0),
    current_user: dict = Depends(get_current_user),
):
    """Receive user uploaded app and trigger agent build/run."""
    allowed = [ip.strip() for ip in allow_ips.split(",")] if allow_ips else None
    allowed_str = ",".join(allowed) if allowed else None
    # Reject duplicate app names
    conn = sqlite3.connect(DATABASE)
    c = conn.cursor()
    c.execute("SELECT id FROM apps WHERE name=?", (name.strip(),))
    if c.fetchone():
        conn.close()
        raise HTTPException(status_code=400, detail="app name already exists")
    conn.close()
    app_id = str(uuid.uuid4())
    app_dir = os.path.join(UPLOAD_DIR, app_id)
    os.makedirs(app_dir, exist_ok=True)
    filename = os.path.basename(file.filename)
    if not ALLOWED_FILENAME.fullmatch(filename):
        raise HTTPException(status_code=400, detail="invalid filename")
    file_location = os.path.join(app_dir, filename)
    with open(file_location, "wb") as f:
        shutil.copyfileobj(file.file, f)

    # If zip file, extract safely
    if zipfile.is_zipfile(file_location):
        with zipfile.ZipFile(file_location, "r") as z:
            for member in z.namelist():
                # Reject absolute paths or traversals
                if os.path.isabs(member) or ".." in member.split("/"):
                    raise HTTPException(
                        status_code=400, detail="invalid zip entry path"
                    )
                resolved = os.path.realpath(os.path.join(app_dir, member))
                if not resolved.startswith(os.path.realpath(app_dir) + os.sep):
                    raise HTTPException(
                        status_code=400, detail="zip entry outside app directory"
                    )
            z.extractall(app_dir)

    # Detect app type
    compose_file = None
    if filename.lower().endswith(".tar"):
        app_type = "docker_tar"
    else:
        app_type = "gradio"
        for root, _, files in os.walk(app_dir):
            for fname in files:
                lower = fname.lower()
                if lower in ("docker-compose.yml", "docker-compose.yaml"):
                    app_type = "docker_compose"
                    compose_file = os.path.join(root, fname)
                    break
                if lower == "dockerfile":
                    app_type = "docker"
                    break
            if app_type in ("docker", "docker_compose"):
                break

    log_path = os.path.join(LOG_DIR, f"{app_id}.log")
    # Allocate a port for the app
    if not AVAILABLE_PORTS:
        raise HTTPException(status_code=503, detail="no available ports")
    port = None
    while AVAILABLE_PORTS:
        candidate = AVAILABLE_PORTS.pop()
        if is_port_free(candidate):
            port = candidate
            break
        # port was busy, keep looking
    if port is None:
        raise HTTPException(status_code=503, detail="no available ports")
    url = f"/apps/{app_id}/"
    save_status(
        app_id,
        "uploaded",
        log_path,
        port=port,
        name=name.strip(),
        description=description.strip() if description else None,
        url=url,
        app_type=app_type,
        allow_ips=allowed_str,
        auth_header=auth_header,
        vram_required=vram_required,
    )

    # Path sent to the agent depends on app type
    if app_type == "docker_tar":
        run_path = file_location
    elif app_type == "docker_compose":
        run_path = os.path.dirname(compose_file) if compose_file else app_dir
    else:
        run_path = app_dir

    # Request agent to run
    try:
        async with httpx.AsyncClient() as client:
            resp = await client.post(
                f"{AGENT_URL}/run",
                json={
                    "app_id": app_id,
                    "path": run_path,
                    "type": app_type,
                    "log_path": log_path,
                    "port": port,
                    "allow_ips": allowed,
                    "auth_header": auth_header,
                    "vram_required": vram_required,
                },
                timeout=5,
            )
            resp.raise_for_status()
        save_status(
            app_id,
            "building",
            log_path,
            description=description.strip() if description else None,
            app_type=app_type,
            allow_ips=allowed_str,
            auth_header=auth_header,
            vram_required=vram_required,
        )
    except httpx.ConnectError:
        AVAILABLE_PORTS.add(port)
        save_status(
            app_id,
            "error",
            log_path,
            app_type=app_type,
            allow_ips=allowed_str,
            auth_header=auth_header,
            vram_required=vram_required,
        )
        raise HTTPException(
            status_code=502,
            detail="Unable to reach agent. Please ensure the agent is running and reachable.",
        )
    except httpx.TimeoutException:
        AVAILABLE_PORTS.add(port)
        save_status(
            app_id,
            "error",
            log_path,
            app_type=app_type,
            allow_ips=allowed_str,
            auth_header=auth_header,
            vram_required=vram_required,
        )
        raise HTTPException(
            status_code=504,
            detail="Agent request timed out. Please make sure the agent is running.",
        )
    except Exception as e:
        AVAILABLE_PORTS.add(port)
        save_status(
            app_id,
            "error",
            log_path,
            app_type=app_type,
            allow_ips=allowed_str,
            auth_header=auth_header,
            vram_required=vram_required,
        )
        raise HTTPException(status_code=500, detail=str(e))

    return {"app_id": app_id, "status": "building", "url": url}


@app.post("/templates")
async def upload_template(
    name: str = Form(...),
    file: UploadFile = File(...),
    description: str = Form(""),
    vram_required: int = Form(0),
    current_user: dict = Depends(get_current_user),
):
    """Upload a template archive or file."""
    template_id = str(uuid.uuid4())
    t_dir = os.path.join(TEMPLATE_DIR, template_id)
    os.makedirs(t_dir, exist_ok=True)
    filename = os.path.basename(file.filename)
    if not ALLOWED_FILENAME.fullmatch(filename):
        raise HTTPException(status_code=400, detail="invalid filename")
    file_location = os.path.join(t_dir, filename)
    with open(file_location, "wb") as f:
        shutil.copyfileobj(file.file, f)

    if zipfile.is_zipfile(file_location):
        with zipfile.ZipFile(file_location, "r") as z:
            for member in z.namelist():
                if os.path.isabs(member) or ".." in member.split("/"):
                    raise HTTPException(
                        status_code=400, detail="invalid zip entry path"
                    )
                resolved = os.path.realpath(os.path.join(t_dir, member))
                if not resolved.startswith(os.path.realpath(t_dir) + os.sep):
                    raise HTTPException(
                        status_code=400, detail="zip entry outside template directory"
                    )
            z.extractall(t_dir)

    if filename.lower().endswith(".tar"):
        app_type = "docker_tar"
        stored_path = filename
    else:
        app_type = "gradio"
        stored_path = "."
        for root, _, files in os.walk(t_dir):
            for fname in files:
                lower = fname.lower()
                if lower in ("docker-compose.yml", "docker-compose.yaml"):
                    app_type = "docker_compose"
                    stored_path = os.path.relpath(os.path.join(root, fname), t_dir)
                    break
                if lower == "dockerfile":
                    app_type = "docker"
                    break
            if app_type != "gradio":
                break

    conn = sqlite3.connect(DATABASE)
    c = conn.cursor()
    c.execute(
        "INSERT INTO templates(id, name, type, path, description, vram_required) VALUES(?,?,?,?,?,?)",
        (
            template_id,
            name.strip(),
            app_type,
            stored_path,
            description.strip(),
            vram_required,
        ),
    )
    conn.commit()
    conn.close()

    return {"template_id": template_id}


@app.delete("/templates/{template_id}")
async def delete_template(template_id: str):
    """Remove a saved template and its files."""
    conn = sqlite3.connect(DATABASE)
    c = conn.cursor()
    c.execute("SELECT id FROM templates WHERE id=?", (template_id,))
    if not c.fetchone():
        conn.close()
        raise HTTPException(status_code=404, detail="template not found")
    c.execute("DELETE FROM templates WHERE id=?", (template_id,))
    conn.commit()
    conn.close()

    force_rmtree(os.path.join(TEMPLATE_DIR, template_id))

    return {"detail": "deleted"}


@app.get("/templates")
async def list_templates():
    ensure_templates()

    conn = sqlite3.connect(DATABASE)
    c = conn.cursor()
    c.execute("SELECT id, name, description, type, vram_required FROM templates")
    rows = c.fetchall()
    conn.close()
    return [
        {
            "id": row[0],
            "name": row[1],
            "description": row[2] or "",
            "type": row[3],
            "vram_required": row[4] or 0,
        }
        for row in rows
    ]


@app.post("/deploy_template/{template_id}")
async def deploy_template(template_id: str, vram_required: int = Form(0)):
    conn = sqlite3.connect(DATABASE)
    c = conn.cursor()
    c.execute(
        "SELECT name, type, path, description FROM templates WHERE id=?",
        (template_id,),
    )
    row = c.fetchone()
    conn.close()
    if not row:
        raise HTTPException(status_code=404, detail="template not found")
    name, app_type, stored_path, description = row

    app_id = str(uuid.uuid4())
    app_dir = os.path.join(UPLOAD_DIR, app_id)
    shutil.copytree(os.path.join(TEMPLATE_DIR, template_id), app_dir)

    log_path = os.path.join(LOG_DIR, f"{app_id}.log")
    if not AVAILABLE_PORTS:
        raise HTTPException(status_code=503, detail="no available ports")
    port = None
    while AVAILABLE_PORTS:
        candidate = AVAILABLE_PORTS.pop()
        if is_port_free(candidate):
            port = candidate
            break
    if port is None:
        raise HTTPException(status_code=503, detail="no available ports")

    url = f"/apps/{app_id}/"
    save_status(
        app_id,
        "uploaded",
        log_path,
        port=port,
        name=name,
        url=url,
        app_type=app_type,
        vram_required=vram_required,
        description=description.strip() if description else None,
    )

    if app_type == "docker_compose" and stored_path and stored_path != ".":
        run_path = os.path.join(app_dir, os.path.dirname(stored_path))
    else:
        run_path = os.path.join(app_dir, stored_path) if stored_path and stored_path != "." else app_dir

    try:
        async with httpx.AsyncClient() as client:
            resp = await client.post(
                f"{AGENT_URL}/run",
                json={
                    "app_id": app_id,
                    "path": run_path,
                    "type": app_type,
                    "log_path": log_path,
                    "port": port,
                    "allow_ips": None,
                    "auth_header": None,
                    "vram_required": vram_required,
                },
                timeout=5,
            )
            resp.raise_for_status()
        save_status(
            app_id,
            "building",
            log_path,
            app_type=app_type,
            vram_required=vram_required,
            description=description.strip() if description else None,
        )
    except httpx.ConnectError:
        AVAILABLE_PORTS.add(port)
        save_status(
            app_id,
            "error",
            log_path,
            app_type=app_type,
            vram_required=vram_required,
            description=description.strip() if description else None,
        )
        raise HTTPException(
            status_code=502,
            detail="Unable to reach agent. Please ensure the agent is running and reachable.",
        )
    except httpx.TimeoutException:
        AVAILABLE_PORTS.add(port)
        save_status(
            app_id,
            "error",
            log_path,
            app_type=app_type,
            vram_required=vram_required,
            description=description.strip() if description else None,
        )
        raise HTTPException(
            status_code=504,
            detail="Agent request timed out. Please make sure the agent is running.",
        )
    except Exception as e:
        AVAILABLE_PORTS.add(port)
        save_status(
            app_id,
            "error",
            log_path,
            app_type=app_type,
            vram_required=vram_required,
            description=description.strip() if description else None,
        )
        raise HTTPException(status_code=500, detail=str(e))

    return {"app_id": app_id, "url": url}


@app.post("/update_status")
async def update_status(update: StatusUpdate):
    heartbeat_time = time.time() if update.status == "running" else None
    save_status(update.app_id, update.status, heartbeat=heartbeat_time, gpu=update.gpu)
    if update.status in ("error", "finished", "stopped"):
        release_app_port(update.app_id)
    return {"detail": "ok"}


@app.post("/heartbeat")
async def heartbeat(hb: Heartbeat):
    save_status(hb.app_id, heartbeat=time.time())
    return {"detail": "ok"}


@app.post("/stop")
async def stop_app(req: StopRequest, background_tasks: BackgroundTasks):
    # It might be good to add a check here if app_id from req.app_id exists, similar to stop_app_by_id.
    # For now, proceeding as per the direct conversion of existing logic.
    conn = sqlite3.connect(DATABASE)
    c = conn.cursor()
    c.execute("SELECT id FROM apps WHERE id=?", (req.app_id,))
    row = c.fetchone()
    if not row:
        conn.close()
        raise HTTPException(status_code=404, detail="app not found")
    conn.close()

    save_status(req.app_id, "stopping")
    background_tasks.add_task(_stop_agent_and_update_status, req.app_id)
    return {"detail": "stopping process initiated"}


async def _stop_agent_and_update_status(app_id: str):
    """Helper function to stop agent and update status in the background."""
    try:
        async with httpx.AsyncClient() as client:
            await client.post(
                f"{AGENT_URL}/stop",
                json={"app_id": app_id},
                timeout=30,
            )
    except Exception as e:
        # Log this error or handle it more gracefully
        # For now, we'll proceed to update status to avoid app being stuck in "stopping"
        print(f"Error stopping agent for {app_id}: {e}")
        save_status(app_id, "error", gpu=None)  # Or a more specific error status
        release_app_port(app_id)
        return

    save_status(app_id, "stopped", gpu=None)
    release_app_port(app_id)


@app.get("/status")
async def get_status():
    conn = sqlite3.connect(DATABASE)
    c = conn.cursor()
    c.execute("SELECT id, name, description, status, url, gpu FROM apps")
    rows = c.fetchall()
    conn.close()
    return [
        {
            "id": row[0],
            "name": row[1],
            "status": row[3],
            "url": row[4] or f"/apps/{row[0]}/",
            "gpu": row[5],
            "description": row[2] or "",
        }
        for row in rows
    ]


@app.get("/logs/{app_id}", response_class=PlainTextResponse)
async def get_logs(app_id: str):
    log_file = os.path.join(LOG_DIR, f"{app_id}.log")
    if not os.path.exists(log_file):
        raise HTTPException(status_code=404, detail="log not found")
    with open(log_file) as f:
        return f.read()


@app.post("/stop/{app_id}")
async def stop_app_by_id(app_id: str, background_tasks: BackgroundTasks):
    """Stop a running app via the agent and mark it stopped."""
    conn = sqlite3.connect(DATABASE)
    c = conn.cursor()
    c.execute("SELECT id FROM apps WHERE id=?", (app_id,))
    row = c.fetchone()
    if not row:
        conn.close()
        raise HTTPException(status_code=404, detail="app not found")
    conn.close()

    save_status(app_id, "stopping")
    background_tasks.add_task(_stop_agent_and_update_status, app_id)
    return {"detail": "stopping process initiated"}


@app.post("/restart/{app_id}")
async def restart_app(app_id: str):
    """Restart a previously uploaded app using its existing image."""
    conn = sqlite3.connect(DATABASE)
    c = conn.cursor()
    c.execute(
        "SELECT type, log_path, port, allow_ips, auth_header, vram_required FROM apps WHERE id=?",
        (app_id,),
    )
    row = c.fetchone()
    if not row:
        conn.close()
        raise HTTPException(status_code=404, detail="app not found")
    app_type, log_path, stored_port, allow_ips_str, auth_header, vram_required = row
    conn.close()

    allowed = [ip.strip() for ip in allow_ips_str.split(",")] if allow_ips_str else None

    app_dir = os.path.join(UPLOAD_DIR, app_id)
    if app_type == "docker_tar":
        files = [f for f in os.listdir(app_dir) if f.endswith(".tar")]
        if not files:
            raise HTTPException(status_code=500, detail="tar file missing")
        run_path = os.path.join(app_dir, files[0])
    elif app_type == "docker_compose":
        compose = None
        for root, _, files in os.walk(app_dir):
            for fname in files:
                if fname.lower() in ("docker-compose.yml", "docker-compose.yaml"):
                    compose = os.path.join(root, fname)
                    break
            if compose:
                break
        if not compose:
            raise HTTPException(status_code=500, detail="compose file missing")
        run_path = os.path.dirname(compose)
    else:
        run_path = app_dir

    port = stored_port if stored_port and is_port_free(stored_port) else None
    if port is not None and port in AVAILABLE_PORTS:
        AVAILABLE_PORTS.remove(port)
    if port is None:
        if not AVAILABLE_PORTS:
            raise HTTPException(status_code=503, detail="no available ports")
        while AVAILABLE_PORTS:
            candidate = AVAILABLE_PORTS.pop()
            if is_port_free(candidate):
                port = candidate
                break
        if port is None:
            raise HTTPException(status_code=503, detail="no available ports")

    try:
        async with httpx.AsyncClient() as client:
            resp = await client.post(
                f"{AGENT_URL}/restart",
                json={
                    "app_id": app_id,
                    "path": run_path,
                    "type": app_type,
                    "log_path": log_path,
                    "port": port,
                    "allow_ips": allowed,
                    "auth_header": auth_header,
                    "vram_required": vram_required,
                },
                timeout=5,
            )
            resp.raise_for_status()
        save_status(
            app_id,
            "building",
            log_path,
            port=port,
            app_type=app_type,
            allow_ips=allow_ips_str,
            auth_header=auth_header,
            vram_required=vram_required,
        )
    except Exception as e:
        AVAILABLE_PORTS.add(port)
        save_status(
            app_id,
            "error",
            log_path,
            app_type=app_type,
            allow_ips=allow_ips_str,
            auth_header=auth_header,
            vram_required=vram_required,
        )
        raise HTTPException(status_code=500, detail=str(e))

    return {"detail": "restarting", "url": f"/apps/{app_id}/"}


@app.post("/save_template/{app_id}")
async def save_template_from_app(app_id: str):
    """Save an uploaded app as a reusable template."""
    conn = sqlite3.connect(DATABASE)
    c = conn.cursor()
    c.execute(
        "SELECT name, description, type, vram_required FROM apps WHERE id=?",
        (app_id,),
    )
    row = c.fetchone()
    conn.close()
    if not row:
        raise HTTPException(status_code=404, detail="app not found")
    name, description, app_type, vram_required = row

    template_id = str(uuid.uuid4())
    src_dir = os.path.join(UPLOAD_DIR, app_id)
    dst_dir = os.path.join(TEMPLATE_DIR, template_id)
    shutil.copytree(src_dir, dst_dir)

    if app_type == "docker_tar":
        files = [f for f in os.listdir(dst_dir) if f.endswith(".tar")]
        if not files:
            force_rmtree(dst_dir)
            raise HTTPException(status_code=500, detail="tar file missing")
        stored_path = files[0]
    else:
        stored_path = "."
        for root, _, files in os.walk(dst_dir):
            for fname in files:
                lower = fname.lower()
                if lower in ("docker-compose.yml", "docker-compose.yaml"):
                    app_type = "docker_compose"
                    stored_path = os.path.relpath(os.path.join(root, fname), dst_dir)
                    break
                if lower == "dockerfile":
                    app_type = "docker"
                    break
            if app_type != "gradio":
                break

    conn = sqlite3.connect(DATABASE)
    c = conn.cursor()
    c.execute(
        "INSERT INTO templates(id, name, type, path, description, vram_required) VALUES(?,?,?,?,?,?)",
        (
            template_id,
            name,
            app_type,
            stored_path,
            description or "",
            vram_required or 0,
        ),
    )
    conn.commit()
    conn.close()

    return {"template_id": template_id}


@app.delete("/apps/{app_id}")
async def delete_app(app_id: str):
    """Delete an app and all its data."""
    conn = sqlite3.connect(DATABASE)
    c = conn.cursor()
    c.execute("SELECT status FROM apps WHERE id=?", (app_id,))
    row = c.fetchone()
    if not row:
        conn.close()
        raise HTTPException(status_code=404, detail="app not found")
    status = row[0]
    conn.close()

    if status == "running":
        try:
            async with httpx.AsyncClient() as client:
                await client.post(
                    f"{AGENT_URL}/stop",
                    json={"app_id": app_id},
                    timeout=5,
                )
        except Exception:
            pass
    else:
        # Ensure the proxy route is removed for non-running apps
        try:
            async with httpx.AsyncClient() as client:
                await client.post(
                    f"{AGENT_URL}/remove_route",
                    json={"app_id": app_id},
                    timeout=5,
                )
        except Exception:
            pass

    release_app_port(app_id)

    conn = sqlite3.connect(DATABASE)
    c = conn.cursor()
    c.execute("DELETE FROM apps WHERE id=?", (app_id,))
    conn.commit()
    conn.close()

    app_path = os.path.join(UPLOAD_DIR, app_id)
<<<<<<< HEAD
    force_rmtree(app_path)
=======
    shutil.rmtree(app_path, ignore_errors=True)
    if os.path.exists(app_path):
        subprocess.run(["rm", "-rf", app_path], check=False)
>>>>>>> 0b2d8abd
    log_file = os.path.join(LOG_DIR, f"{app_id}.log")
    if os.path.exists(log_file):
        os.remove(log_file)

    return {"detail": "deleted"}


class EditApp(BaseModel):
    app_id: str
    name: str
    description: str = ""


class EditTemplate(BaseModel):
    template_id: str
    name: str
    description: str = ""
    vram_required: int = 0


@app.post("/edit_app")
async def edit_app(info: EditApp, current_user: dict = Depends(get_current_user)):
    """Update app name and description."""
    conn = sqlite3.connect(DATABASE)
    c = conn.cursor()
    c.execute("SELECT id FROM apps WHERE id=?", (info.app_id,))
    if not c.fetchone():
        conn.close()
        raise HTTPException(status_code=404, detail="app not found")
    c.execute(
        "SELECT id FROM apps WHERE name=? AND id!=?", (info.name.strip(), info.app_id)
    )
    if c.fetchone():
        conn.close()
        raise HTTPException(status_code=400, detail="app name already exists")
    conn.close()
    save_status(
        info.app_id, name=info.name.strip(), description=info.description.strip()
    )
    return {"detail": "updated"}


@app.post("/edit_template")
async def edit_template(info: EditTemplate):
    """Update template metadata."""
    conn = sqlite3.connect(DATABASE)
    c = conn.cursor()
    c.execute("SELECT id FROM templates WHERE id=?", (info.template_id,))
    if not c.fetchone():
        conn.close()
        raise HTTPException(status_code=404, detail="template not found")
    c.execute(
        "SELECT id FROM templates WHERE name=? AND id!=?",
        (info.name.strip(), info.template_id),
    )
    if c.fetchone():
        conn.close()
        raise HTTPException(status_code=400, detail="template name already exists")
    c.execute(
        "UPDATE templates SET name=?, description=?, vram_required=? WHERE id=?",
        (
            info.name.strip(),
            info.description.strip(),
            info.vram_required,
            info.template_id,
        ),
    )
    conn.commit()
    conn.close()
    return {"detail": "updated"}


async def cleanup_task():
    """Periodically check for apps without heartbeat and mark them as error."""
    while True:
        await asyncio.sleep(30)
        cutoff = time.time() - 60
        conn = sqlite3.connect(DATABASE)
        c = conn.cursor()
        c.execute(
            "SELECT id FROM apps WHERE status='running' AND (last_heartbeat IS NULL OR last_heartbeat<?)",
            (cutoff,),
        )
        stale = [row[0] for row in c.fetchall()]
        for app_id in stale:
            c.execute("UPDATE apps SET status='error', gpu=NULL WHERE id=?", (app_id,))
            conn.commit()
            release_app_port(app_id)
            # Attempt to stop the app on the agent so lingering processes and
            # proxy routes are cleaned up. If stopping fails (e.g. the agent no
            # longer has a record of the app), fall back to removing the proxy
            # route directly.
            try:
                async with httpx.AsyncClient() as client:
                    resp = await client.post(
                        f"{AGENT_URL}/stop",
                        json={"app_id": app_id},
                        timeout=5,
                    )
                    resp.raise_for_status()
            except Exception:
                try:
                    async with httpx.AsyncClient() as client:
                        await client.post(
                            f"{AGENT_URL}/remove_route",
                            json={"app_id": app_id},
                            timeout=5,
                        )
                except Exception:
                    pass
        conn.close()


@app.on_event("startup")
async def startup_event():
    # Remove ports for any apps that are already running
    conn = sqlite3.connect(DATABASE)
    c = conn.cursor()
    c.execute("SELECT port FROM apps WHERE status='running' AND port IS NOT NULL")
    rows = c.fetchall()
    conn.close()
    for row in rows:
        port = row[0]
        if port in AVAILABLE_PORTS:
            AVAILABLE_PORTS.remove(port)

    asyncio.create_task(cleanup_task())


# Example: run with `uvicorn backend.main:app --reload`


@app.get("/{path:path}", include_in_schema=False)
async def spa_fallback(path: str):
    """Serve index.html for client-side routes."""
    return FileResponse("frontend/index.html")<|MERGE_RESOLUTION|>--- conflicted
+++ resolved
@@ -17,10 +17,7 @@
 import shutil
 import os
 import subprocess
-<<<<<<< HEAD
 import stat
-=======
->>>>>>> 0b2d8abd
 import uuid
 import zipfile
 import sqlite3
@@ -1207,13 +1204,8 @@
     conn.close()
 
     app_path = os.path.join(UPLOAD_DIR, app_id)
-<<<<<<< HEAD
     force_rmtree(app_path)
-=======
-    shutil.rmtree(app_path, ignore_errors=True)
-    if os.path.exists(app_path):
-        subprocess.run(["rm", "-rf", app_path], check=False)
->>>>>>> 0b2d8abd
+
     log_file = os.path.join(LOG_DIR, f"{app_id}.log")
     if os.path.exists(log_file):
         os.remove(log_file)
