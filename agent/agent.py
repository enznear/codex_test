--- conflicted
+++ resolved
@@ -254,8 +254,6 @@
     PROCESSES[req.app_id] = {"proc": proc, "type": req.type}
     asyncio.create_task(heartbeat_loop(req.app_id))
     asyncio.create_task(wait_for_http_ready(req.app_id, req.port, proc))
-
-<<<<<<< HEAD
     asyncio.create_task(wait_for_port(req.app_id, req.port, proc))
 
 
@@ -279,24 +277,6 @@
         finally:
             s.close()
         await asyncio.sleep(1)
-
-=======
-async def wait_for_http_ready(app_id: str, port: int, proc):
-    """Poll the app until an HTTP response is received then mark running."""
-    url = f"http://127.0.0.1:{port}/"
-    while proc.returncode is None:
-        try:
-            async with httpx.AsyncClient() as client:
-                await client.get(url, timeout=1)
-                await client.post(
-                    f"{BACKEND_URL}/update_status",
-                    json={"app_id": app_id, "status": "running"},
-                    timeout=5,
-                )
-                return
-        except Exception:
-            await asyncio.sleep(1)
->>>>>>> e87e18c7
 
 async def heartbeat_loop(app_id: str):
     """Send periodic heartbeats and detect process exit."""
