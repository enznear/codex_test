"""Simple agent running on GPU server to build/run apps."""
from fastapi import FastAPI, HTTPException, BackgroundTasks
from pydantic import BaseModel
import subprocess
import os
import sys
import requests
import asyncio
from typing import List, Optional
from proxy.proxy import add_route, remove_route
import threading
import time

BACKEND_URL = os.environ.get("BACKEND_URL", "http://localhost:8000")

# store running processes keyed by app_id
processes = {}

app = FastAPI()

# Track running processes

PROCESSES = {}

class RunRequest(BaseModel):
    app_id: str
    path: str
    type: str
    log_path: str
    allow_ips: Optional[List[str]] = None
    auth_header: Optional[str] = None
    port: int



class StopRequest(BaseModel):
    app_id: str

def run_command(cmd, log_path, wait=True, env=None):
    """Run a command and optionally wait for completion."""
    env_vars = os.environ.copy()
    if env:
        env_vars.update(env)
    with open(log_path, "a") as log:
        process = subprocess.Popen(cmd, stdout=log, stderr=log, env=env_vars)

    if wait:
        process.wait()
        return process.returncode
    return process

@app.post("/run")
async def run_app(req: RunRequest, background_tasks: BackgroundTasks):
    # allocate a port and configure the proxy
    port = add_route(req.app_id, req.allow_ips, req.auth_header)
    if req.type == "docker":
        build_cmd = ["docker", "build", "-t", req.app_id, req.path]
        ret = run_command(build_cmd, req.log_path)
        if ret != 0:
            requests.post(
                f"{BACKEND_URL}/update_status",
                json={"app_id": req.app_id, "status": "error"},
            )
            raise HTTPException(status_code=500, detail="build failed")

        run_cmd = ["docker", "run", "--rm", "-p", f"{req.port}:{req.port}", "--name", req.app_id, req.app_id]
        proc = run_command(run_cmd, req.log_path, False, env={"PORT": str(req.port)})

    else:  # gradio
        py_files = [f for f in os.listdir(req.path) if f.endswith(".py")]
        target = py_files[0] if py_files else None
        if not target:
            requests.post(
                f"{BACKEND_URL}/update_status",
                json={"app_id": req.app_id, "status": "error"},
            )
            raise HTTPException(status_code=400, detail="no python file")
        cmd = [sys.executable, os.path.join(req.path, target)]
        proc = run_command(cmd, req.log_path, False, env={"PORT": str(req.port)})
    PROCESSES[req.app_id] = proc
    background_tasks.add_task(heartbeat_loop, req.app_id)

    # report running status
    requests.post(f"{BACKEND_URL}/update_status", json={"app_id": req.app_id, "status": "running"})

    return {"detail": "started"}


@app.post("/stop")
async def stop_app(req: StopRequest):
<<<<<<< HEAD
    proc = PROCESSES.get(req.app_id)
    if not proc:
        raise HTTPException(status_code=404, detail="app not running")
    proc.terminate()
    try:
        proc.wait(timeout=10)
    except subprocess.TimeoutExpired:
        proc.kill()
    PROCESSES.pop(req.app_id, None)
    remove_route(req.app_id)
    try:
        requests.post(
            f"{BACKEND_URL}/update_status",
            json={"app_id": req.app_id, "status": "finished"},
            timeout=5,
        )
    except Exception:
        pass
=======
    """Terminate a running app process."""
    proc = PROCESSES.get(req.app_id)
    if not proc:
        raise HTTPException(status_code=404, detail="app not running")

    proc.terminate()
    try:
        proc.wait(timeout=5)
    except subprocess.TimeoutExpired:
        proc.kill()

    PROCESSES.pop(req.app_id, None)
>>>>>>> fe724516
    return {"detail": "stopped"}

async def heartbeat_loop(app_id: str):
    """Send periodic heartbeats and detect process exit."""
    proc = PROCESSES.get(app_id)
    while proc:
        if proc.poll() is not None:
            status = "finished" if proc.returncode == 0 else "error"
            try:
                requests.post(
                    f"{BACKEND_URL}/update_status",
                    json={"app_id": app_id, "status": status},
                    timeout=5,
                )
            except Exception:
                pass
            PROCESSES.pop(app_id, None)
            break
        try:
            requests.post(
                f"{BACKEND_URL}/heartbeat",
                json={"app_id": app_id},
                timeout=5,
            )
        except Exception:
            pass
        await asyncio.sleep(5)


@app.post("/stop")
async def stop_app(req: StopRequest):
    """Stop a running app process."""
    proc = PROCESSES.get(req.app_id)
    if not proc:
        raise HTTPException(status_code=404, detail="app not running")

    try:
        proc.terminate()
        try:
            proc.wait(timeout=5)
        except Exception:
            proc.kill()
    except Exception:
        pass

    PROCESSES.pop(req.app_id, None)

    # Best effort stop docker container if one was started
    subprocess.run(["docker", "stop", req.app_id], check=False)

    # Remove proxy route and notify backend
    remove_route(req.app_id)

    try:
        requests.post(
            f"{BACKEND_URL}/update_status",
            json={"app_id": req.app_id, "status": "finished"},
            timeout=5,
        )
    except Exception:
        pass

    return {"detail": "stopped"}


# Example: run with `uvicorn agent.agent:app --port 8001`<|MERGE_RESOLUTION|>--- conflicted
+++ resolved
@@ -88,7 +88,6 @@
 
 @app.post("/stop")
 async def stop_app(req: StopRequest):
-<<<<<<< HEAD
     proc = PROCESSES.get(req.app_id)
     if not proc:
         raise HTTPException(status_code=404, detail="app not running")
@@ -107,20 +106,6 @@
         )
     except Exception:
         pass
-=======
-    """Terminate a running app process."""
-    proc = PROCESSES.get(req.app_id)
-    if not proc:
-        raise HTTPException(status_code=404, detail="app not running")
-
-    proc.terminate()
-    try:
-        proc.wait(timeout=5)
-    except subprocess.TimeoutExpired:
-        proc.kill()
-
-    PROCESSES.pop(req.app_id, None)
->>>>>>> fe724516
     return {"detail": "stopped"}
 
 async def heartbeat_loop(app_id: str):
