"""Simple agent running on GPU server to build/run apps."""
from fastapi import FastAPI, HTTPException, BackgroundTasks
from pydantic import BaseModel
import subprocess
import os
import sys
import httpx
import asyncio
import socket
from typing import List, Optional
from proxy.proxy import add_route, remove_route
import threading
import time

BACKEND_URL = os.environ.get("BACKEND_URL", "http://localhost:8000")

app = FastAPI()

# Track running processes mapping app_id -> {"proc": process, "type": "docker"/"docker_tar"/"gradio"}

PROCESSES = {}

class RunRequest(BaseModel):
    app_id: str
    path: str
    type: str
    log_path: str
    allow_ips: Optional[List[str]] = None
    auth_header: Optional[str] = None
    port: int
    reuse_image: bool = False



class StopRequest(BaseModel):
    app_id: str

class RemoveRouteRequest(BaseModel):
    app_id: str

def is_port_free(port: int) -> bool:
    """Check whether a port can be bound."""
    s = socket.socket(socket.AF_INET, socket.SOCK_STREAM)
    try:
        s.bind(("0.0.0.0", port))
        return True
    except OSError:
        return False
    finally:
        s.close()

def run_command(cmd, log_path, wait=True, env=None):
    """Run a command and optionally wait for completion."""
    env_vars = os.environ.copy()
    if env:
        env_vars.update(env)
    os.makedirs(os.path.dirname(log_path), exist_ok=True)
    with open(log_path, "a") as log:
        process = subprocess.Popen(cmd, stdout=log, stderr=log, env=env_vars)

    if wait:
        process.wait()
        return process.returncode
    return process


async def async_run_wait(cmd, log_path, env=None):
    """Run a command asynchronously and wait for it to finish."""
    env_vars = os.environ.copy()
    if env:
        env_vars.update(env)
    os.makedirs(os.path.dirname(log_path), exist_ok=True)
    with open(log_path, "a") as log:
        proc = await asyncio.create_subprocess_exec(*cmd, stdout=log, stderr=log, env=env_vars)
        await proc.wait()
        return proc.returncode


async def async_run_detached(cmd, log_path, env=None):
    """Run a command asynchronously without waiting."""
    env_vars = os.environ.copy()
    if env:
        env_vars.update(env)
    os.makedirs(os.path.dirname(log_path), exist_ok=True)
    with open(log_path, "a") as log:
        proc = await asyncio.create_subprocess_exec(*cmd, stdout=log, stderr=log, env=env_vars)
    return proc

@app.post("/run")
async def run_app(req: RunRequest, background_tasks: BackgroundTasks):
    # configure the proxy for the assigned port and start build/run in background
    add_route(req.app_id, req.port, req.allow_ips, req.auth_header)
    try:
        async with httpx.AsyncClient() as client:
            await client.post(
                f"{BACKEND_URL}/update_status",
                json={"app_id": req.app_id, "status": "building"},
                timeout=5,
            )
    except Exception:
        pass
    background_tasks.add_task(build_and_run, req)
    return {"detail": "building"}


@app.post("/restart")
async def restart_app(req: RunRequest, background_tasks: BackgroundTasks):
    """Restart an app using an existing Docker image."""
    req.reuse_image = True
    add_route(req.app_id, req.port, req.allow_ips, req.auth_header)
    try:
        async with httpx.AsyncClient() as client:
            await client.post(
                f"{BACKEND_URL}/update_status",
                json={"app_id": req.app_id, "status": "building"},
                timeout=5,
            )
    except Exception:
        pass
    background_tasks.add_task(build_and_run, req)
    return {"detail": "restarting"}


async def build_and_run(req: RunRequest):
    """Build docker image if needed then run the app."""
    if not is_port_free(req.port):
        try:
            async with httpx.AsyncClient() as client:
                await client.post(
                    f"{BACKEND_URL}/update_status",
                    json={"app_id": req.app_id, "status": "error"},
                    timeout=5,
                )
        finally:
            remove_route(req.app_id)
        return
    if req.type == "docker":
        if not req.reuse_image:
            build_cmd = ["docker", "build", "--network", "host", "-t", req.app_id, req.path]
            ret = await async_run_wait(build_cmd, req.log_path)
            if ret != 0:
                try:
                    async with httpx.AsyncClient() as client:
                        await client.post(
                            f"{BACKEND_URL}/update_status",
                            json={"app_id": req.app_id, "status": "error"},
                            timeout=5,
                        )
                finally:
                    remove_route(req.app_id)
                return
        run_cmd = [
            "docker",
            "run",
            "--rm",
            "--gpus",
            "all",
            "-p",
            f"{req.port}:{req.port}",
            "-e",
            f"PORT={req.port}",
            "-e",
            f"ROOT_PATH=/apps/{req.app_id}",
            "--name",
            req.app_id,
            req.app_id,
        ]
        proc = await async_run_detached(
            run_cmd,
            req.log_path,
            env={"PORT": str(req.port), "ROOT_PATH": f"/apps/{req.app_id}"},
        )
    elif req.type == "docker_tar":
        run_image = req.app_id
        if not req.reuse_image:
            image_tag = None
            try:
                import tarfile, json

                with tarfile.open(req.path) as tf:
                    mf = tf.extractfile("manifest.json")
                    if mf:
                        manifest = json.load(mf)
                        tags = manifest[0].get("RepoTags")
                        if tags:
                            image_tag = tags[0]
                        else:
                            cfg = manifest[0].get("Config")
                            if cfg:
                                image_tag = cfg.split(".")[0]
            except Exception:
                image_tag = None

            load_cmd = ["docker", "load", "-i", req.path]
            ret = await async_run_wait(load_cmd, req.log_path)
            if ret != 0:
                try:
                    async with httpx.AsyncClient() as client:
                        await client.post(
                            f"{BACKEND_URL}/update_status",
                            json={"app_id": req.app_id, "status": "error"},
                            timeout=5,
                        )
                finally:
                    remove_route(req.app_id)
                return

            if image_tag:
                await async_run_wait(["docker", "tag", image_tag, req.app_id], req.log_path)
        run_cmd = [
            "docker",
            "run",
            "--rm",
            "--gpus",
            "all",           
            "-p",
            f"{req.port}:{req.port}",
            "-e",
            f"PORT={req.port}",
            "-e",
            f"ROOT_PATH=/apps/{req.app_id}",
            "--name",
            req.app_id,
            run_image,
        ]
        proc = await async_run_detached(
            run_cmd,
            req.log_path,
            env={"PORT": str(req.port), "ROOT_PATH": f"/apps/{req.app_id}"},
        )
    else:  # gradio
        py_files = [f for f in os.listdir(req.path) if f.endswith(".py")]
        target = py_files[0] if py_files else None
        if not target:
            try:
                async with httpx.AsyncClient() as client:
                    await client.post(
                        f"{BACKEND_URL}/update_status",
                        json={"app_id": req.app_id, "status": "error"},
                        timeout=5,
                    )
            finally:
                remove_route(req.app_id)
            return
        cmd = [sys.executable, os.path.join(req.path, target)]
        proc = await async_run_detached(
            cmd,
            req.log_path,
            env={"PORT": str(req.port), "ROOT_PATH": f"/apps/{req.app_id}"},
        )

    # Store the process along with the type so that cleanup can behave
    # differently for docker vs gradio apps
    PROCESSES[req.app_id] = {"proc": proc, "type": req.type}
    asyncio.create_task(heartbeat_loop(req.app_id))

<<<<<<< HEAD
    asyncio.create_task(wait_for_http_ready(req.app_id, req.port, proc))

async def wait_for_http_ready(app_id: str, port: int, proc):
    """Poll the app until an HTTP response is received then mark running."""
    url = f"http://127.0.0.1:{port}/"
    while proc.returncode is None:
        try:
            async with httpx.AsyncClient() as client:
                await client.get(url, timeout=1)
                await client.post(
                    f"{BACKEND_URL}/update_status",
                    json={"app_id": app_id, "status": "running"},
                    timeout=5,
                )
                return
        except Exception:
            await asyncio.sleep(1)
=======
    asyncio.create_task(wait_for_port(req.app_id, req.port, proc))


async def wait_for_port(app_id: str, port: int, proc):
    """Wait until the given port accepts connections then mark running."""
    while proc.returncode is None:
        s = socket.socket(socket.AF_INET, socket.SOCK_STREAM)
        try:
            s.settimeout(1)
            if s.connect_ex(("127.0.0.1", port)) == 0:
                try:
                    async with httpx.AsyncClient() as client:
                        await client.post(
                            f"{BACKEND_URL}/update_status",
                            json={"app_id": app_id, "status": "running"},
                            timeout=5,
                        )
                except Exception:
                    pass
                return
        finally:
            s.close()
        await asyncio.sleep(1)
>>>>>>> a6db0844


async def heartbeat_loop(app_id: str):
    """Send periodic heartbeats and detect process exit."""
    entry = PROCESSES.get(app_id)
    proc = entry["proc"] if entry else None
    while proc:
        if proc.returncode is not None:
            status = "finished" if proc.returncode == 0 else "error"
            try:
                async with httpx.AsyncClient() as client:
                    await client.post(
                        f"{BACKEND_URL}/update_status",
                        json={"app_id": app_id, "status": status},
                        timeout=5,
                    )
            except Exception:
                pass
            # Clean up Nginx routing for this app
            remove_route(app_id)
            PROCESSES.pop(app_id, None)
            break
        try:
            async with httpx.AsyncClient() as client:
                await client.post(
                    f"{BACKEND_URL}/heartbeat",
                    json={"app_id": app_id},
                    timeout=5,
                )
        except Exception:
            pass
        await asyncio.sleep(5)
        entry = PROCESSES.get(app_id)
        proc = entry["proc"] if entry else None


@app.post("/stop")
async def stop_app(req: StopRequest):
    """Stop a running app process."""
    entry = PROCESSES.get(req.app_id)
    if not entry:
        raise HTTPException(status_code=404, detail="app not running")
    proc = entry["proc"]
    app_type = entry.get("type")

    try:
        proc.terminate()
        try:
            await asyncio.wait_for(proc.wait(), 10)
        except (asyncio.TimeoutError, subprocess.TimeoutExpired):
            proc.kill()
        except Exception:
            proc.kill()
    except Exception:
        pass

    PROCESSES.pop(req.app_id, None)

    # Best effort stop docker container for docker-based apps
    if app_type in ("docker", "docker_tar"):
        subprocess.run(["docker", "stop", req.app_id], check=False)

    # Remove proxy route and notify backend
    remove_route(req.app_id)

    try:
        async with httpx.AsyncClient() as client:
            await client.post(
                f"{BACKEND_URL}/update_status",
                json={"app_id": req.app_id, "status": "stopped"},
                timeout=5,
            )
    except Exception:
        pass

    return {"detail": "stopped"}


@app.post("/remove_route")
async def remove_route_endpoint(req: RemoveRouteRequest):
    """Remove an app's proxy route regardless of process state."""
    remove_route(req.app_id)
    return {"detail": "removed"}


# Example: run with `uvicorn agent.agent:app --port 8001`<|MERGE_RESOLUTION|>--- conflicted
+++ resolved
@@ -253,8 +253,6 @@
     # differently for docker vs gradio apps
     PROCESSES[req.app_id] = {"proc": proc, "type": req.type}
     asyncio.create_task(heartbeat_loop(req.app_id))
-
-<<<<<<< HEAD
     asyncio.create_task(wait_for_http_ready(req.app_id, req.port, proc))
 
 async def wait_for_http_ready(app_id: str, port: int, proc):
@@ -272,32 +270,6 @@
                 return
         except Exception:
             await asyncio.sleep(1)
-=======
-    asyncio.create_task(wait_for_port(req.app_id, req.port, proc))
-
-
-async def wait_for_port(app_id: str, port: int, proc):
-    """Wait until the given port accepts connections then mark running."""
-    while proc.returncode is None:
-        s = socket.socket(socket.AF_INET, socket.SOCK_STREAM)
-        try:
-            s.settimeout(1)
-            if s.connect_ex(("127.0.0.1", port)) == 0:
-                try:
-                    async with httpx.AsyncClient() as client:
-                        await client.post(
-                            f"{BACKEND_URL}/update_status",
-                            json={"app_id": app_id, "status": "running"},
-                            timeout=5,
-                        )
-                except Exception:
-                    pass
-                return
-        finally:
-            s.close()
-        await asyncio.sleep(1)
->>>>>>> a6db0844
-
 
 async def heartbeat_loop(app_id: str):
     """Send periodic heartbeats and detect process exit."""
