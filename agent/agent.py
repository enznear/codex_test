--- conflicted
+++ resolved
@@ -4,14 +4,11 @@
 import subprocess
 import os
 import requests
-<<<<<<< HEAD
 import asyncio
-=======
 from typing import List, Optional
 from proxy.proxy import add_route
 import threading
 import time
->>>>>>> 3fee0387
 
 BACKEND_URL = os.environ.get("BACKEND_URL", "http://localhost:8000")
 
@@ -20,10 +17,8 @@
 
 app = FastAPI()
 
-<<<<<<< HEAD
 # Track running processes
-=======
->>>>>>> 3fee0387
+
 PROCESSES = {}
 
 class RunRequest(BaseModel):
@@ -31,11 +26,6 @@
     path: str
     type: str
     log_path: str
-<<<<<<< HEAD
-    port: int
-
-
-=======
     allow_ips: Optional[List[str]] = None
     auth_header: Optional[str] = None
     port: int
@@ -48,18 +38,14 @@
 class StopRequest(BaseModel):
     app_id: str
 
->>>>>>> 3fee0387
 def run_command(cmd, log_path, wait=True, env=None):
     """Run a command and optionally wait for completion."""
     env_vars = os.environ.copy()
     if env:
         env_vars.update(env)
     with open(log_path, "a") as log:
-<<<<<<< HEAD
         process = subprocess.Popen(cmd, stdout=log, stderr=log, env=env_vars)
-=======
-        process = subprocess.Popen(cmd, stdout=log, stderr=log, env=env)
->>>>>>> 3fee0387
+
     if wait:
         process.wait()
         return process.returncode
@@ -78,23 +64,10 @@
                 json={"app_id": req.app_id, "status": "error"},
             )
             raise HTTPException(status_code=500, detail="build failed")
-<<<<<<< HEAD
+
         run_cmd = ["docker", "run", "--rm", "-p", f"{req.port}:{req.port}", "--name", req.app_id, req.app_id]
         proc = run_command(run_cmd, req.log_path, False, env={"PORT": str(req.port)})
-=======
-        run_cmd = [
-            "docker",
-            "run",
-            "--rm",
-            "--name",
-            req.app_id,
-            "-p",
-            f"{port}:8000",
-            req.app_id,
-        ]
-        background_tasks.add_task(run_command, run_cmd, req.log_path, False)
 
->>>>>>> 3fee0387
     else:  # gradio
         py_files = [f for f in os.listdir(req.path) if f.endswith(".py")]
         target = py_files[0] if py_files else None
@@ -105,22 +78,15 @@
             )
             raise HTTPException(status_code=400, detail="no python file")
         cmd = ["python", os.path.join(req.path, target)]
-<<<<<<< HEAD
         proc = run_command(cmd, req.log_path, False, env={"PORT": str(req.port)})
     PROCESSES[req.app_id] = proc
     background_tasks.add_task(heartbeat_loop, req.app_id)
-=======
-        env = os.environ.copy()
-        env["PORT"] = str(port)
-        background_tasks.add_task(run_command, cmd, req.log_path, False, env=env)
->>>>>>> 3fee0387
+
     # report running status
     requests.post(f"{BACKEND_URL}/update_status", json={"app_id": req.app_id, "status": "running"})
 
     return {"detail": "started"}
 
-
-<<<<<<< HEAD
 async def heartbeat_loop(app_id: str):
     """Send periodic heartbeats and detect process exit."""
     proc = PROCESSES.get(app_id)
@@ -146,17 +112,6 @@
         except Exception:
             pass
         await asyncio.sleep(5)
-=======
-@app.post("/stop")
-async def stop_app(req: StopRequest):
-    info = processes.get(req.app_id)
-    if not info:
-        raise HTTPException(status_code=404, detail="app not running")
-    if info["type"] == "docker":
-        subprocess.run(["docker", "stop", req.app_id])
-    else:
-        info["process"].terminate()
-    return {"detail": "stopping"}
->>>>>>> 3fee0387
+
 
 # Example: run with `uvicorn agent.agent:app --port 8001`