--- conflicted
+++ resolved
@@ -270,14 +270,8 @@
     # differently for docker vs gradio apps
     PROCESSES[req.app_id] = {"proc": proc, "type": req.type}
     asyncio.create_task(heartbeat_loop(req.app_id))
-<<<<<<< HEAD
-
     asyncio.create_task(wait_for_http_ready(req.app_id, req.port, proc))
-=======
-    asyncio.create_task(wait_for_http_ready(req.app_id, req.port, proc))
-    asyncio.create_task(wait_for_port(req.app_id, req.port, proc))
-
->>>>>>> 3a2fb8f3
+
 
 async def wait_for_port(app_id: str, port: int, proc):
     """Wait until the given port accepts connections then mark running."""
