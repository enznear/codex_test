--- conflicted
+++ resolved
@@ -51,7 +51,6 @@
                 json={"app_id": req.app_id, "status": "error"},
             )
             raise HTTPException(status_code=500, detail="build failed")
-<<<<<<< HEAD
         run_cmd = [
             "docker",
             "run",
@@ -62,9 +61,6 @@
             f"{req.port}:{req.port}",
             req.app_id,
         ]
-=======
-        run_cmd = ["docker", "run", "--rm", "--name", req.app_id, req.app_id]
->>>>>>> 07ecdb30
         proc = run_command(run_cmd, req.log_path, False)
     else:  # gradio
         py_files = [f for f in os.listdir(req.path) if f.endswith(".py")]
@@ -76,7 +72,6 @@
             )
             raise HTTPException(status_code=400, detail="no python file")
         cmd = ["python", os.path.join(req.path, target)]
-<<<<<<< HEAD
         env = os.environ.copy()
         env["GRADIO_SERVER_PORT"] = str(req.port)
         proc = run_command(cmd, req.log_path, False, env=env)
@@ -111,26 +106,5 @@
     else:
         info["process"].terminate()
     return {"detail": "stopping"}
-=======
-        proc = run_command(cmd, req.log_path, False)
-    PROCESSES[req.app_id] = proc
-    # report running status
-    requests.post(f"{BACKEND_URL}/update_status", json={"app_id": req.app_id, "status": "running"})
-    return {"detail": "started"}
-
-@app.post("/stop")
-async def stop_app(req: StopRequest):
-    """Terminate a running app process if present."""
-    proc = PROCESSES.pop(req.app_id, None)
-    if proc and proc.poll() is None:
-        proc.terminate()
-        try:
-            proc.wait(timeout=5)
-        except subprocess.TimeoutExpired:
-            proc.kill()
-    subprocess.run(["docker", "stop", req.app_id], stdout=subprocess.DEVNULL, stderr=subprocess.DEVNULL)
-    requests.post(f"{BACKEND_URL}/update_status", json={"app_id": req.app_id, "status": "stopped"})
-    return {"detail": "stopped"}
->>>>>>> 07ecdb30
 
 # Example: run with `uvicorn agent.agent:app --port 8001`